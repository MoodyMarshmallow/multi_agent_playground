class_name Agent

extends CharacterBody2D

signal chat_message_sent(receiver_id: String, message: Dictionary)

@onready var animated_sprite_2d: AnimatedSprite2D = $AnimatedSprite2D
@onready var agent_manager: AgentManager = get_parent()

# Variables we will need to send to http manager:
@export var agent_id: String = "alex_001"
var current_tile: Vector2i = Vector2i(0, 0)
var visible_objects: Dictionary = {}
@export var visible_agents: Array[String] = []
<<<<<<< HEAD
@export var HouseUpperLeftTile : Vector2i = Vector2i(16, 3)
@export var chatable_agents: Array[String] = []
=======
@export var HouseUpperLeftTile : Vector2i = Vector2i(0, 0)
@export var chattable_agents: Array[String] = []
>>>>>>> 2b005a9c
var heard_messages: Array = []
var timestamp: String = ""
var forwarded: bool = true
var in_progress: bool = false
var destination_tile: Vector2i = Vector2i(0, 0)

# --- Navigation Variables ---
@onready var navigation_agent_2d: NavigationAgent2D = $NavigationAgent2D
var speed = 50.0

<<<<<<< HEAD
=======
# --- Animation Variables ---
var last_direction := "down"

>>>>>>> 2b005a9c
# --- State Machine ---
@onready var state_machine: StateMachine = $StateMachine
@onready var idle: State = $StateMachine/Idle
@onready var walk: State = $StateMachine/Walk


func _ready() -> void:
<<<<<<< HEAD
=======
	# set animated sprite frames
	_set_up_sprite_frames()
	
>>>>>>> 2b005a9c
	# Enable debug visualization
	navigation_agent_2d.debug_enabled = true
	navigation_agent_2d.debug_use_custom = true
	navigation_agent_2d.debug_path_custom_color = Color.RED
	navigation_agent_2d.debug_path_custom_point_size = 8.0
	navigation_agent_2d.debug_path_custom_line_width = 3.0

	# Make the agent follow the path more precisely
	navigation_agent_2d.path_desired_distance = 10.0  # Default is usually 20.0
	navigation_agent_2d.target_desired_distance = 10.0  # Default is usually 10.0
	navigation_agent_2d.path_max_distance = 15.0
	navigation_agent_2d.simplify_path = false
	
	current_tile = position_to_tile(position)
	destination_tile = current_tile
<<<<<<< HEAD

# --- FSM Functions ---

=======
	
# --- Animation ---
func _set_up_sprite_frames():
	var path = "res://assets/game/characters/agents/sprite_frames/%s_sprite_frames.tres" % agent_id
	var frames = load(path)
	
	if frames and frames is SpriteFrames:
		animated_sprite_2d.frames = frames
	else:
		push_error("Failed to load SpriteFrames at: " + path)

# --- FSM Functions ---
>>>>>>> 2b005a9c
func position_to_tile(pos: Vector2) -> Vector2i:
	# Assumes pos is in pixels
	var tile_x = int(floor(pos.x / 16))
	var tile_y = int(floor(pos.y / 16))
	return Vector2i(tile_x, tile_y)

func tile_to_position(tile: Vector2i) -> Vector2:
	# Assumes pos is in pixels
	var pos_x = int((tile.x + 0.5) * 16)
	var pos_y = int((tile.y + 0.5) * 16)
	return Vector2(pos_x, pos_y)

# --- Functions signalled from HTTP manager ---
func on_emoji_received(agent_id: String, emoji: String):
	$"EmojiLabel".set_emoji_from_backend(emoji)

func on_move_action_received(agent_id: String, destination_tile: Vector2i) -> void:
	if agent_id != self.agent_id:
		return
	in_progress = true
<<<<<<< HEAD
	#TODO Fix offset complications
	destination_tile = destination_tile + HouseUpperLeftTile
	var destination_pos = Vector2(destination_tile.x * 16 + 8, destination_tile.y * 16 + 8)
	
	navigation_agent_2d.set_target_position(destination_pos)
	state_machine.on_child_transition(state_machine.current_state, "Walk")
	
	current_tile = destination_tile
=======
	destination_tile = destination_tile + HouseUpperLeftTile
	var destination_pos = Vector2(destination_tile.x * 16 + 8, destination_tile.y * 16 + 8)

	# Snap to navigation region
	var safe_destination = NavigationServer2D.map_get_closest_point(navigation_agent_2d.get_navigation_map(), destination_pos)
	var safe_destination_tile = position_to_tile(safe_destination)
	navigation_agent_2d.set_target_position(safe_destination)
	state_machine.on_child_transition(state_machine.current_state, "Walk")
	current_tile = destination_tile
	
	navigation_agent_2d.set_target_position(destination_pos)
	state_machine.on_child_transition(state_machine.current_state, "Walk")
	in_progress = false
>>>>>>> 2b005a9c

# Called when a chat action is received
func on_chat_action_received(agent_id: String, message: Dictionary) -> void:
	if agent_id != self.agent_id:
		return
	navigation_agent_2d.set_target_position(position)
<<<<<<< HEAD
	print("Sent chat message: ", message)
=======
>>>>>>> 2b005a9c
	in_progress = true
	state_machine.on_child_transition(state_machine.current_state, "Idle")
	chat_message_sent.emit(message.receiver, message)
	forwarded = true
	in_progress = false

func on_receive_chat_message(message: Dictionary) -> void:
	heard_messages.append(message)

# Called when an interact action is received
func on_interact_action_received(agent_id: String, object: String, current_state: String, new_state: String) -> void:
	if agent_id != self.agent_id:
		return
	navigation_agent_2d.set_target_position(position)
	print("Interacting with object: %s, from %s to %s" % [object, current_state, new_state])
	in_progress = true
	state_machine.on_child_transition(state_machine.current_state, "Idle")
	in_progress = false

# Called when a perceive action is received
func on_perceive_action_received(agent_id: String) -> void:
	if agent_id != self.agent_id:
		return
	navigation_agent_2d.set_target_position(position)
	print("Perceive action triggered")
	in_progress = true
	state_machine.on_child_transition(state_machine.current_state, "Idle")
	in_progress = false

# --- Update functions for tracked variables ---

func set_chattable_agents():
	agent_manager.set_chattable_agents_for(self)

func set_interactable_objects() -> void:
	pass

# --- Getter functions for HTTP manager ---

func get_agent_id() -> String:
	return agent_id

func get_current_tile() -> Array:
	current_tile = tile_to_position(position)
	return [current_tile.x, current_tile.y]

func get_destination_tile() -> Array:
	return [destination_tile.x, destination_tile.y]

func get_visible_objects() -> Dictionary:
	return visible_objects

func get_visible_agents() -> Array:
	return visible_agents

func get_chattable_agents() -> Array:
	set_chattable_agents()
	return chattable_agents

func get_heard_messages() -> Array:
	return heard_messages

func get_timestamp() -> String:
	return timestamp

func get_forwarded() -> bool:
	return forwarded

func get_in_progress() -> bool:
	return in_progress

# Return the full perception dictionary
func get_perception() -> Dictionary:
	# clear heard_messages
	var old_heard_messages = heard_messages
	heard_messages = []
	# update chattable agents
	set_chattable_agents()
	return {
		"timestamp": TimeManager.get_formatted_time(),
		"current_tile": [current_tile.x, current_tile.y],
		"visible_objects": visible_objects,
		"visible_agents": visible_agents,
		"chattable_agents": chattable_agents,
		"heard_messages": old_heard_messages
	}

func _physics_process(delta: float) -> void:
<<<<<<< HEAD
	var navigation_agent_2d = $NavigationAgent2D
=======
	_physics_navigation(delta)
	_physics_animation(delta)
	_update_perception(delta)

func _physics_navigation(delta: float) -> void:
>>>>>>> 2b005a9c
	if navigation_agent_2d.is_navigation_finished():
		in_progress = false
		state_machine.on_child_transition(state_machine.current_state, "Idle")
		return
	# Get the next point to move toward
	var next_point = navigation_agent_2d.get_next_path_position()
	var direction = (next_point - position).normalized()
	# Move the agent
<<<<<<< HEAD
	position += direction * speed * delta
	current_tile = position_to_tile(position)
	pass

# updates the agent's perception variable such as visible_objects, visible_agents, chatable_agents, and current_tile
func _update_perception() -> void:
=======
	velocity = direction * speed
	move_and_slide()
	current_tile = position_to_tile(position)

func _physics_animation(delta: float) -> void:
	if state_machine.current_state.string_name == "walk":
		if velocity.length() > 0:
			var direction = ""
			if abs(velocity.x) > abs(velocity.y):
				direction = "right" if velocity.x > 0 else "left"
			else:
				direction = "down" if velocity.y > 0 else "up"
			last_direction = direction
			animated_sprite_2d.play("walk_" + direction)
	elif state_machine.current_state.string_name == "idle":
		animated_sprite_2d.play("idle_" + last_direction)

# updates the agent's perception variable such as visible_objects, visible_agents, chattable_agents, and current_tile
func _update_perception(delta: float) -> void:
>>>>>>> 2b005a9c
	pass<|MERGE_RESOLUTION|>--- conflicted
+++ resolved
@@ -12,13 +12,8 @@
 var current_tile: Vector2i = Vector2i(0, 0)
 var visible_objects: Dictionary = {}
 @export var visible_agents: Array[String] = []
-<<<<<<< HEAD
-@export var HouseUpperLeftTile : Vector2i = Vector2i(16, 3)
-@export var chatable_agents: Array[String] = []
-=======
 @export var HouseUpperLeftTile : Vector2i = Vector2i(0, 0)
 @export var chattable_agents: Array[String] = []
->>>>>>> 2b005a9c
 var heard_messages: Array = []
 var timestamp: String = ""
 var forwarded: bool = true
@@ -29,12 +24,9 @@
 @onready var navigation_agent_2d: NavigationAgent2D = $NavigationAgent2D
 var speed = 50.0
 
-<<<<<<< HEAD
-=======
 # --- Animation Variables ---
 var last_direction := "down"
 
->>>>>>> 2b005a9c
 # --- State Machine ---
 @onready var state_machine: StateMachine = $StateMachine
 @onready var idle: State = $StateMachine/Idle
@@ -42,12 +34,9 @@
 
 
 func _ready() -> void:
-<<<<<<< HEAD
-=======
 	# set animated sprite frames
 	_set_up_sprite_frames()
 	
->>>>>>> 2b005a9c
 	# Enable debug visualization
 	navigation_agent_2d.debug_enabled = true
 	navigation_agent_2d.debug_use_custom = true
@@ -63,11 +52,6 @@
 	
 	current_tile = position_to_tile(position)
 	destination_tile = current_tile
-<<<<<<< HEAD
-
-# --- FSM Functions ---
-
-=======
 	
 # --- Animation ---
 func _set_up_sprite_frames():
@@ -80,7 +64,6 @@
 		push_error("Failed to load SpriteFrames at: " + path)
 
 # --- FSM Functions ---
->>>>>>> 2b005a9c
 func position_to_tile(pos: Vector2) -> Vector2i:
 	# Assumes pos is in pixels
 	var tile_x = int(floor(pos.x / 16))
@@ -101,16 +84,6 @@
 	if agent_id != self.agent_id:
 		return
 	in_progress = true
-<<<<<<< HEAD
-	#TODO Fix offset complications
-	destination_tile = destination_tile + HouseUpperLeftTile
-	var destination_pos = Vector2(destination_tile.x * 16 + 8, destination_tile.y * 16 + 8)
-	
-	navigation_agent_2d.set_target_position(destination_pos)
-	state_machine.on_child_transition(state_machine.current_state, "Walk")
-	
-	current_tile = destination_tile
-=======
 	destination_tile = destination_tile + HouseUpperLeftTile
 	var destination_pos = Vector2(destination_tile.x * 16 + 8, destination_tile.y * 16 + 8)
 
@@ -124,17 +97,12 @@
 	navigation_agent_2d.set_target_position(destination_pos)
 	state_machine.on_child_transition(state_machine.current_state, "Walk")
 	in_progress = false
->>>>>>> 2b005a9c
 
 # Called when a chat action is received
 func on_chat_action_received(agent_id: String, message: Dictionary) -> void:
 	if agent_id != self.agent_id:
 		return
 	navigation_agent_2d.set_target_position(position)
-<<<<<<< HEAD
-	print("Sent chat message: ", message)
-=======
->>>>>>> 2b005a9c
 	in_progress = true
 	state_machine.on_child_transition(state_machine.current_state, "Idle")
 	chat_message_sent.emit(message.receiver, message)
@@ -223,15 +191,11 @@
 	}
 
 func _physics_process(delta: float) -> void:
-<<<<<<< HEAD
-	var navigation_agent_2d = $NavigationAgent2D
-=======
 	_physics_navigation(delta)
 	_physics_animation(delta)
 	_update_perception(delta)
 
 func _physics_navigation(delta: float) -> void:
->>>>>>> 2b005a9c
 	if navigation_agent_2d.is_navigation_finished():
 		in_progress = false
 		state_machine.on_child_transition(state_machine.current_state, "Idle")
@@ -240,14 +204,6 @@
 	var next_point = navigation_agent_2d.get_next_path_position()
 	var direction = (next_point - position).normalized()
 	# Move the agent
-<<<<<<< HEAD
-	position += direction * speed * delta
-	current_tile = position_to_tile(position)
-	pass
-
-# updates the agent's perception variable such as visible_objects, visible_agents, chatable_agents, and current_tile
-func _update_perception() -> void:
-=======
 	velocity = direction * speed
 	move_and_slide()
 	current_tile = position_to_tile(position)
@@ -267,5 +223,4 @@
 
 # updates the agent's perception variable such as visible_objects, visible_agents, chattable_agents, and current_tile
 func _update_perception(delta: float) -> void:
->>>>>>> 2b005a9c
 	pass