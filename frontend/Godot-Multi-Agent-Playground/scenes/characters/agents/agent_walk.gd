extends State

var destination_tile : Vector2i
<<<<<<< HEAD

=======
func _ready():
	string_name = "walk"
	
>>>>>>> 2b005a9c
func enter():
	pass

func exit():
	pass

func update(_delta: float):
	pass

func physics_update(_delta: float):
	pass<|MERGE_RESOLUTION|>--- conflicted
+++ resolved
@@ -1,13 +1,9 @@
 extends State
 
 var destination_tile : Vector2i
-<<<<<<< HEAD
-
-=======
 func _ready():
 	string_name = "walk"
 	
->>>>>>> 2b005a9c
 func enter():
 	pass
 
