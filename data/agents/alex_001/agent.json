--- conflicted
+++ resolved
@@ -23,11 +23,7 @@
       "French"
     ]
   },
-<<<<<<< HEAD
-  "currently": "I moved to position (11, 10). I could see: coffee_mug in kitchen",
-=======
   "currently": "I saw these people: alan_002. I heard alex_001 say to alan_002: 'That sounds exciting! I'm working on some abstract pieces, experimenting with colors and textures. Can't wait to see how they turn out! \ud83d\ude0a'",
->>>>>>> 2b005a9c
   "lifestyle": "artist",
   "living_area": "downtown studio",
   "daily_req": [
