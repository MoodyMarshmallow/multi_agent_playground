--- conflicted
+++ resolved
@@ -23,11 +23,7 @@
       "French"
     ]
   },
-<<<<<<< HEAD
-  "currently": "I was walk. I could see: bed in bedroom, left_bookshelf in bedroom, wardrobe in bedroom",
-=======
   "currently": "I moved to position (20, 8). I could see: bed in bedroom. I saw these people: alan_002. I heard alan_002 say to alex_001: 'Hello!'",
->>>>>>> e3eee2ef
   "lifestyle": "artist",
   "living_area": "downtown studio",
   "daily_req": [
