--- conflicted
+++ resolved
@@ -23,11 +23,7 @@
       "French"
     ]
   },
-<<<<<<< HEAD
   "currently": "I was walk. I could see: bed in bedroom, left_bookshelf in bedroom, wardrobe in bedroom",
-=======
-  "currently": "I was idle. I could see: bed in bedroom, left_bookshelf in bedroom, wardrobe in bedroom",
->>>>>>> 3dbcf01a
   "lifestyle": "artist",
   "living_area": "downtown studio",
   "daily_req": [
