<<<<<<< HEAD
[]
=======
[
  {
    "timestamp": "01T00:10:18",
    "location": "unknown location",
    "event": "I saw these people: alan_002. I heard alan_002 say to alex_001: 'Hey Alex! Let's head to the kitchen and start gathering those ingredients. I'm excited to cook some ratatouille! \ud83d\ude0a'",
    "salience": 5
  },
  {
    "timestamp": "01T00:05:00",
    "location": [
      22,
      8
    ],
    "event": "Received message from alan_002: 'Hey Alex! Let's head to the kitchen and start gathering those ingredients. I'm excited to cook some ratatouille! \ud83d\ude0a'",
    "salience": 6
  },
  {
    "timestamp": "01T00:05:00",
    "location": [
      32,
      12
    ],
    "event": "Sent message to alan_002: 'Hey Alan! Ratatouille sounds like a fantastic idea. Let's definitely experiment with those flavors together. Maybe we can plan a time to cook it soon! \ud83d\ude0a'",
    "salience": 5
  },
  {
    "timestamp": "01T00:20:23",
    "location": "unknown location",
    "event": "I moved to position (22, 8). I saw these people: alan_002",
    "salience": 3
  },
  {
    "timestamp": "01T00:32:57",
    "location": "unknown location",
    "event": "I moved to position (22, 8). I saw these people: alan_002. I heard alan_002 say to alex_001: 'Hey Alex! I was thinking about our ratatouille plan. How about we set a time to cook together? \ud83d\ude0a'",
    "salience": 6
  },
  {
    "timestamp": "01T00:40:18",
    "location": "unknown location",
    "event": "I saw these people: alan_002",
    "salience": 3
  },
  {
    "timestamp": "01T00:48:44",
    "location": "unknown location",
    "event": "I saw these people: alan_002",
    "salience": 5
  },
  {
    "timestamp": "01T00:45:00",
    "location": [
      31,
      12
    ],
    "event": "Sent message to alan_002: 'Hey Alan! Cooking ratatouille sounds like a great idea. Let's set a time that works for both of us. \ud83d\ude0a'",
    "salience": 5
  },
  {
    "timestamp": "01T00:57:08",
    "location": "unknown location",
    "event": "I moved to position (22, 8). I saw these people: alan_002",
    "salience": 3
  },
  {
    "timestamp": "01T01:05:05",
    "location": "unknown location",
    "event": "I saw these people: alan_002. I heard alan_002 say to alex_001: 'Hey Alex! Let's plan our cooking session. How about this weekend? \ud83d\ude0a'",
    "salience": 6
  },
  {
    "timestamp": "01T01:00:00",
    "location": [
      30,
      12
    ],
    "event": "Received message from alan_002: 'Hey Alex! Let's plan our cooking session. How about this weekend? \ud83d\ude0a'",
    "salience": 6
  },
  {
    "timestamp": "01T01:00:00",
    "location": [
      31,
      12
    ],
    "event": "Sent message to alan_002: 'Good morning, Alan! Hope you slept well. \ud83d\ude0a'",
    "salience": 3
  },
  {
    "timestamp": "01T01:13:52",
    "location": "unknown location",
    "event": "I saw these people: alan_002",
    "salience": 5
  },
  {
    "timestamp": "01T01:18:03",
    "location": "unknown location",
    "event": "I moved to position (22, 8). I saw these people: alan_002. I heard alan_002 say to alex_001: 'I'm excited to try that new recipe with you, Alex! Do you have everything we need, or should I grab some ingredients? \ud83d\ude0a'",
    "salience": 5
  }
]
>>>>>>> 28abeffe
<|MERGE_RESOLUTION|>--- conflicted
+++ resolved
@@ -1,6 +1,3 @@
-<<<<<<< HEAD
-[]
-=======
 [
   {
     "timestamp": "01T00:10:18",
@@ -101,5 +98,4 @@
     "event": "I moved to position (22, 8). I saw these people: alan_002. I heard alan_002 say to alex_001: 'I'm excited to try that new recipe with you, Alex! Do you have everything we need, or should I grab some ingredients? \ud83d\ude0a'",
     "salience": 5
   }
-]
->>>>>>> 28abeffe
+]