[
  {
    "timestamp": "2023-10-01T08:00:00Z",
    "location": "downtown studio:main:bedroom",
    "event": "wakes up and stretches",
    "salience": 6
  },
  {
    "timestamp": "2023-10-01T08:15:00Z",
    "location": "downtown studio:main:kitchen",
    "event": "has breakfast",
    "salience": 4
  },
  {
    "timestamp": "2023-10-01T09:00:00Z",
    "location": "downtown studio:main:artroom",
    "event": "working on her painting",
    "salience": 8
  },
  {
    "timestamp": "2023-10-01T12:30:00Z",
    "location": "downtown studio:main:kitchen",
    "event": "makes lunch",
    "salience": 3
  },
  {
    "timestamp": "2025-06-10T13:45:48",
    "location": "bedroom",
    "event": "I was walk. I could see: bed in bedroom, left_bookshelf in bedroom, wardrobe in bedroom",
    "salience": 1
  },
  {
    "timestamp": "2025-06-10T13:46:01",
    "location": "bedroom",
    "event": "I was walk. I could see: bed in bedroom, left_bookshelf in bedroom, wardrobe in bedroom",
    "salience": 1
  },
  {
    "timestamp": "2025-06-10T13:47:55",
    "location": "bedroom",
    "event": "I was walk. I could see: bed in bedroom, left_bookshelf in bedroom, wardrobe in bedroom",
    "salience": 1
  },
  {
    "timestamp": "2025-06-10T13:48:26",
    "location": "bedroom",
    "event": "I was walk. I could see: bed in bedroom, left_bookshelf in bedroom, wardrobe in bedroom",
    "salience": 1
  },
  {
    "timestamp": "2025-06-10T13:48:39",
    "location": "bedroom",
    "event": "I was walk. I could see: bed in bedroom, left_bookshelf in bedroom, wardrobe in bedroom",
    "salience": 1
  },
  {
    "timestamp": "2025-06-10T14:09:18",
    "location": "bedroom",
    "event": "I was walk. I could see: bed in bedroom, left_bookshelf in bedroom, wardrobe in bedroom",
    "salience": 1
  },
  {
    "timestamp": "2025-06-10T14:09:31",
    "location": "bedroom",
    "event": "I was walk. I could see: bed in bedroom, left_bookshelf in bedroom, wardrobe in bedroom",
    "salience": 1
  },
  {
    "timestamp": "2025-06-10T14:09:34",
    "location": "bedroom",
    "event": "I was walk. I could see: bed in bedroom, left_bookshelf in bedroom, wardrobe in bedroom",
    "salience": 1
  },
  {
    "timestamp": "2025-06-10T14:21:41",
    "location": "bedroom",
    "event": "I was walk. I could see: bed in bedroom, left_bookshelf in bedroom, wardrobe in bedroom",
    "salience": 1
  },
  {
    "timestamp": "2025-06-10T14:33:14",
    "location": "bedroom",
    "event": "I was idle. I could see: bed in bedroom, left_bookshelf in bedroom, wardrobe in bedroom",
    "salience": 1
  },
  {
    "timestamp": "2025-06-10T14:33:41",
    "location": "bedroom",
    "event": "I was idle. I could see: books_on_floor in bedroom, globe in bedroom, right_bookshelf in bedroom",
    "salience": 1
  },
  {
    "timestamp": "2025-06-10T14:34:00",
    "location": "bedroom",
    "event": "I was idle. I could see: books_on_floor in bedroom, globe in bedroom, right_bookshelf in bedroom",
    "salience": 1
  },
  {
    "timestamp": "2025-06-10T14:34:44",
    "location": "bedroom",
    "event": "I was idle. I could see: books_on_floor in bedroom, globe in bedroom, right_bookshelf in bedroom",
    "salience": 1
  },
  {
    "timestamp": "2025-06-10T14:35:18",
    "location": "bedroom",
    "event": "I was idle. I could see: books_on_floor in bedroom, left_bookshelf in bedroom, right_bookshelf in bedroom",
    "salience": 1
  },
  {
    "timestamp": "2025-06-10T14:35:38",
    "location": "bedroom",
    "event": "I was idle. I could see: books_on_floor in bedroom, left_bookshelf in bedroom, right_bookshelf in bedroom",
    "salience": 1
  },
  {
    "timestamp": "2025-06-10T14:35:46",
    "location": "bedroom",
    "event": "I was idle. I could see: books_on_floor in bedroom, left_bookshelf in bedroom, right_bookshelf in bedroom",
    "salience": 1
  },
  {
    "timestamp": "2025-06-10T14:35:58",
    "location": "bedroom",
    "event": "I was idle. I could see: books_on_floor in bedroom, left_bookshelf in bedroom, right_bookshelf in bedroom",
    "salience": 1
  },
  {
    "timestamp": "2025-06-10T14:36:10",
    "location": "bedroom",
    "event": "I was idle. I could see: bed in bedroom, left_bookshelf in bedroom",
    "salience": 1
  },
  {
    "timestamp": "2025-06-10T14:37:30",
    "location": "kitchen and living_room and entryway and dining_area",
    "event": "I was walk. I could see: bookshelf_living in living_room, dining_chairs in dining_area, dining_table in dining_area, kitchen_set in kitchen, left in entryway",
    "salience": 1
  },
  {
    "timestamp": "2025-06-10T14:37:38",
    "location": "kitchen and living_room and entryway and dining_area",
    "event": "I was idle. I could see: bookshelf_living in living_room, dining_chairs in dining_area, dining_table in dining_area, kitchen_set in kitchen, left in entryway",
    "salience": 1
  },
  {
    "timestamp": "2025-06-10T14:37:48",
    "location": "kitchen and living_room and entryway and dining_area",
    "event": "I was idle. I could see: bookshelf_living in living_room, dining_chairs in dining_area, dining_table in dining_area, kitchen_set in kitchen, left in entryway",
    "salience": 1
  },
  {
    "timestamp": "2025-06-10T14:37:59",
    "location": "kitchen and living_room and entryway and dining_area",
    "event": "I was idle. I could see: bookshelf_living in living_room, dining_chairs in dining_area, dining_table in dining_area, kitchen_set in kitchen, left in entryway",
    "salience": 1
  },
  {
    "timestamp": "2025-06-10T14:38:13",
    "location": "bathroom and kitchen",
    "event": "I was walk. I could see: kitchen_set in kitchen, toilet in bathroom",
    "salience": 1
  },
  {
    "timestamp": "2025-06-10T14:41:41",
    "location": "bedroom and living_room",
    "event": "I was walk. I could see: bookshelf_living in living_room, living_room_entryway in bedroom",
    "salience": 1
  },
  {
    "timestamp": "2025-06-10T14:41:53",
    "location": "bedroom",
    "event": "I was walk. I could see: bed in bedroom, left_bookshelf in bedroom, wardrobe in bedroom",
    "salience": 1
  },
  {
    "timestamp": "2025-06-10T14:41:57",
    "location": "bedroom",
    "event": "I was idle. I could see: bed in bedroom, left_bookshelf in bedroom, wardrobe in bedroom",
    "salience": 1
  },
  {
    "timestamp": "2025-06-10T14:42:29",
    "location": "bedroom",
    "event": "I was idle. I could see: bed in bedroom, left_bookshelf in bedroom, wardrobe in bedroom",
    "salience": 1
  },
  {
    "timestamp": "2025-06-10T14:44:12",
    "location": "bedroom",
    "event": "I was idle. I could see: bed in bedroom, left_bookshelf in bedroom, wardrobe in bedroom",
    "salience": 1
  },
  {
    "timestamp": "2025-06-10T14:44:46",
    "location": "bedroom",
    "event": "I was idle. I could see: bed in bedroom, left_bookshelf in bedroom, wardrobe in bedroom",
    "salience": 1
  },
  {
    "timestamp": "2025-06-10T14:44:49",
    "location": "bedroom",
    "event": "I was walk. I could see: bed in bedroom, left_bookshelf in bedroom, wardrobe in bedroom",
    "salience": 1
  },
  {
    "timestamp": "2025-06-10T14:44:55",
    "location": "bedroom",
    "event": "I was idle. I could see: bed in bedroom, left_bookshelf in bedroom, wardrobe in bedroom",
    "salience": 1
  },
  {
    "timestamp": "2025-06-10T14:45:05",
    "location": "bedroom",
    "event": "I was idle. I could see: bed in bedroom, left_bookshelf in bedroom, wardrobe in bedroom",
    "salience": 1
  },
  {
    "timestamp": "2025-06-10T14:45:11",
    "location": "bedroom",
    "event": "I was idle. I could see: bed in bedroom, left_bookshelf in bedroom, wardrobe in bedroom",
    "salience": 1
  },
  {
    "timestamp": "2025-06-10T14:45:17",
    "location": "bedroom",
    "event": "I was idle. I could see: bed in bedroom, left_bookshelf in bedroom, wardrobe in bedroom",
    "salience": 1
  },
  {
    "timestamp": "2025-06-10T14:45:20",
    "location": "bedroom",
    "event": "I was idle. I could see: bed in bedroom, left_bookshelf in bedroom, wardrobe in bedroom",
    "salience": 1
  },
  {
    "timestamp": "2025-06-10T14:52:21",
    "location": "bedroom",
    "event": "I was walk. I could see: bed in bedroom, left_bookshelf in bedroom, wardrobe in bedroom",
    "salience": 1
  },
  {
    "timestamp": "2025-06-10T14:52:35",
    "location": "bedroom",
    "event": "I was idle. I could see: bed in bedroom, left_bookshelf in bedroom, wardrobe in bedroom",
    "salience": 1
  },
  {
    "timestamp": "2025-06-10T14:52:57",
    "location": "bedroom",
    "event": "I was idle. I could see: bed in bedroom, left_bookshelf in bedroom, wardrobe in bedroom",
    "salience": 1
  },
  {
    "timestamp": "2025-06-10T14:53:19",
    "location": "bedroom",
    "event": "I was idle. I could see: bed in bedroom, left_bookshelf in bedroom, wardrobe in bedroom",
    "salience": 1
  },
  {
    "timestamp": "2025-06-10T14:53:24",
    "location": "bedroom",
    "event": "I was idle. I could see: bed in bedroom, left_bookshelf in bedroom, wardrobe in bedroom",
    "salience": 1
  },
  {
    "timestamp": "2025-06-10T14:53:30",
    "location": "bedroom",
    "event": "I was idle. I could see: bed in bedroom, left_bookshelf in bedroom, wardrobe in bedroom",
    "salience": 1
  },
  {
    "timestamp": "2025-06-10T14:53:34",
    "location": "bedroom",
    "event": "I was idle. I could see: bed in bedroom, left_bookshelf in bedroom, wardrobe in bedroom",
    "salience": 1
  },
  {
    "timestamp": "2025-06-10T14:53:50",
    "location": "bedroom",
    "event": "I was walk. I could see: books_on_floor in bedroom, globe in bedroom, left_bookshelf in bedroom, right_bookshelf in bedroom",
    "salience": 1
  },
  {
    "timestamp": "2025-06-10T14:53:54",
    "location": "bedroom",
    "event": "I was idle. I could see: books_on_floor in bedroom, globe in bedroom, left_bookshelf in bedroom, right_bookshelf in bedroom",
    "salience": 1
  },
  {
    "timestamp": "2025-06-10T14:54:01",
    "location": "bedroom",
    "event": "I was idle. I could see: books_on_floor in bedroom, globe in bedroom, left_bookshelf in bedroom, right_bookshelf in bedroom",
    "salience": 1
  },
  {
    "timestamp": "2025-06-10T14:54:10",
    "location": "bedroom",
    "event": "I was idle. I could see: books_on_floor in bedroom, globe in bedroom, left_bookshelf in bedroom, right_bookshelf in bedroom",
    "salience": 1
  },
  {
    "timestamp": "2025-06-10T14:54:18",
    "location": "bedroom",
    "event": "I was idle. I could see: books_on_floor in bedroom, globe in bedroom, left_bookshelf in bedroom, right_bookshelf in bedroom",
    "salience": 1
  },
  {
    "timestamp": "2025-06-10T14:54:23",
    "location": "bedroom",
    "event": "I was idle. I could see: books_on_floor in bedroom, globe in bedroom, left_bookshelf in bedroom, right_bookshelf in bedroom",
    "salience": 1
  },
  {
    "timestamp": "2025-06-10T14:54:31",
    "location": "bedroom",
    "event": "I was idle. I could see: books_on_floor in bedroom, globe in bedroom, left_bookshelf in bedroom, right_bookshelf in bedroom",
    "salience": 1
  },
  {
<<<<<<< HEAD
    "timestamp": "2025-06-11T16:27:57",
    "location": "dining_area and entryway",
    "event": "I was idle. I could see: dining_chairs in dining_area, dining_table in dining_area, door in entryway, left in entryway, right in entryway",
    "salience": 1
=======
    "timestamp": "01T10:30:00",
    "location": "kitchen",
    "event": "I moved to position (11, 10). I could see: coffee_mug in kitchen",
    "salience": 5
  },
  {
    "timestamp": "01T10:30:00",
    "location": "kitchen",
    "event": "I moved to position (11, 10). I could see: coffee_mug in kitchen",
    "salience": 2
>>>>>>> bc491d06
  }
]<|MERGE_RESOLUTION|>--- conflicted
+++ resolved
@@ -318,12 +318,6 @@
     "salience": 1
   },
   {
-<<<<<<< HEAD
-    "timestamp": "2025-06-11T16:27:57",
-    "location": "dining_area and entryway",
-    "event": "I was idle. I could see: dining_chairs in dining_area, dining_table in dining_area, door in entryway, left in entryway, right in entryway",
-    "salience": 1
-=======
     "timestamp": "01T10:30:00",
     "location": "kitchen",
     "event": "I moved to position (11, 10). I could see: coffee_mug in kitchen",
@@ -334,6 +328,5 @@
     "location": "kitchen",
     "event": "I moved to position (11, 10). I could see: coffee_mug in kitchen",
     "salience": 2
->>>>>>> bc491d06
   }
 ]