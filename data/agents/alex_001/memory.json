--- conflicted
+++ resolved
@@ -1,166 +1,9 @@
 [
   {
-<<<<<<< HEAD
-    "timestamp": "2023-10-01T08:00:00Z",
-    "location": "downtown studio:main:bedroom",
-    "event": "wakes up and stretches",
-    "salience": 6
-  },
-  {
-    "timestamp": "2023-10-01T08:15:00Z",
-    "location": "downtown studio:main:kitchen",
-    "event": "has breakfast",
-    "salience": 4
-  },
-  {
-    "timestamp": "2023-10-01T09:00:00Z",
-    "location": "downtown studio:main:artroom",
-    "event": "working on her painting",
-    "salience": 8
-  },
-  {
-    "timestamp": "2023-10-01T12:30:00Z",
-    "location": "downtown studio:main:kitchen",
-    "event": "makes lunch",
-    "salience": 3
-  },
-  {
-    "timestamp": "2025-06-10T13:16:36",
-    "location": "bathroom",
-    "event": "I was walk. I could see: sink in bathroom, toilet in bathroom, towel in bathroom",
-    "salience": 1
-  },
-  {
-    "timestamp": "2025-06-10T13:17:46",
-    "location": "bedroom",
-    "event": "I was walk. I could see: books_on_floor in bedroom, globe in bedroom, right_bookshelf in bedroom",
-    "salience": 1
-  },
-  {
-    "timestamp": "2025-06-10T13:17:54",
-    "location": "bedroom",
-    "event": "I was walk. I could see: bed in bedroom, left_bookshelf in bedroom, wardrobe in bedroom",
-    "salience": 1
-  },
-  {
-    "timestamp": "2025-06-10T14:02:26",
-    "location": "entryway and dining_area and living_room",
-    "event": "I was walk. I could see: bookshelf_living in living_room, dining_chairs in dining_area, dining_table in dining_area, door in entryway, left in entryway",
-    "salience": 1
-  },
-  {
-    "timestamp": "2025-06-10T14:02:44",
-    "location": "unknown location",
-    "event": "I was walk",
-    "salience": 1
-  },
-  {
-    "timestamp": "2025-06-10T14:07:50",
-    "location": "bedroom",
-    "event": "I was walk. I could see: bed in bedroom, left_bookshelf in bedroom, wardrobe in bedroom",
-    "salience": 1
-  },
-  {
-    "timestamp": "2025-06-10T14:08:38",
-    "location": "bedroom",
-    "event": "I was idle. I could see: bed in bedroom, left_bookshelf in bedroom, wardrobe in bedroom",
-    "salience": 1
-  },
-  {
-    "timestamp": "2025-06-10T14:08:44",
-    "location": "bedroom",
-    "event": "I was idle. I could see: bed in bedroom, left_bookshelf in bedroom, wardrobe in bedroom",
-    "salience": 1
-  },
-  {
-    "timestamp": "2025-06-10T14:09:09",
-    "location": "bedroom",
-    "event": "I was walk. I could see: wardrobe in bedroom",
-    "salience": 1
-  },
-  {
-    "timestamp": "2025-06-10T14:52:21",
-    "location": "bedroom",
-    "event": "I was walk. I could see: bed in bedroom, left_bookshelf in bedroom, wardrobe in bedroom",
-    "salience": 1
-  },
-  {
-    "timestamp": "2025-06-10T14:52:35",
-    "location": "bedroom",
-    "event": "I was idle. I could see: bed in bedroom, left_bookshelf in bedroom, wardrobe in bedroom",
-    "salience": 1
-  },
-  {
-    "timestamp": "2025-06-10T14:52:57",
-    "location": "bedroom",
-    "event": "I was idle. I could see: bed in bedroom, left_bookshelf in bedroom, wardrobe in bedroom",
-    "salience": 1
-  },
-  {
-    "timestamp": "2025-06-10T14:53:19",
-    "location": "bedroom",
-    "event": "I was idle. I could see: bed in bedroom, left_bookshelf in bedroom, wardrobe in bedroom",
-    "salience": 1
-  },
-  {
-    "timestamp": "2025-06-10T14:53:24",
-    "location": "bedroom",
-    "event": "I was idle. I could see: bed in bedroom, left_bookshelf in bedroom, wardrobe in bedroom",
-    "salience": 1
-  },
-  {
-    "timestamp": "2025-06-10T14:53:30",
-    "location": "bedroom",
-    "event": "I was idle. I could see: bed in bedroom, left_bookshelf in bedroom, wardrobe in bedroom",
-    "salience": 1
-  },
-  {
-    "timestamp": "2025-06-10T14:53:34",
-    "location": "bedroom",
-    "event": "I was idle. I could see: bed in bedroom, left_bookshelf in bedroom, wardrobe in bedroom",
-    "salience": 1
-  },
-  {
-    "timestamp": "2025-06-10T14:53:50",
-    "location": "bedroom",
-    "event": "I was walk. I could see: books_on_floor in bedroom, globe in bedroom, left_bookshelf in bedroom, right_bookshelf in bedroom",
-    "salience": 1
-  },
-  {
-    "timestamp": "2025-06-10T14:53:54",
-    "location": "bedroom",
-    "event": "I was idle. I could see: books_on_floor in bedroom, globe in bedroom, left_bookshelf in bedroom, right_bookshelf in bedroom",
-    "salience": 1
-  },
-  {
-    "timestamp": "2025-06-10T14:54:01",
-    "location": "bedroom",
-    "event": "I was idle. I could see: books_on_floor in bedroom, globe in bedroom, left_bookshelf in bedroom, right_bookshelf in bedroom",
-    "salience": 1
-  },
-  {
-    "timestamp": "2025-06-10T14:54:10",
-    "location": "bedroom",
-    "event": "I was idle. I could see: books_on_floor in bedroom, globe in bedroom, left_bookshelf in bedroom, right_bookshelf in bedroom",
-    "salience": 1
-  },
-  {
-    "timestamp": "2025-06-10T14:54:18",
-    "location": "bedroom",
-    "event": "I was idle. I could see: books_on_floor in bedroom, globe in bedroom, left_bookshelf in bedroom, right_bookshelf in bedroom",
-    "salience": 1
-  },
-  {
-    "timestamp": "2025-06-10T14:54:23",
-    "location": "bedroom",
-    "event": "I was idle. I could see: books_on_floor in bedroom, globe in bedroom, left_bookshelf in bedroom, right_bookshelf in bedroom",
-    "salience": 1
-=======
     "timestamp": "01T00:10:18",
     "location": "unknown location",
     "event": "I saw these people: alan_002. I heard alan_002 say to alex_001: 'Hey Alex! Let's head to the kitchen and start gathering those ingredients. I'm excited to cook some ratatouille! \ud83d\ude0a'",
     "salience": 5
->>>>>>> 28abeffe
   },
   {
     "timestamp": "01T00:05:00",
