[
  {
    "timestamp": "01T10:29:26",
    "location": [
      26,
      13
    ],
    "event": "Sent message to alex_001: 'I've gathered all the ingredients. Should we start chopping or mixing first? \ud83c\udf7d\ufe0f'",
    "salience": 5
  },
  {
    "timestamp": "01T10:34:18",
    "location": "unknown location",
    "event": "I saw these people: alex_001. I heard alex_001 say to alan_002: 'Hey Alan, I'm curious if you have any art exhibitions coming up or ideas you'd like to exchange. Let's chat about it!'",
    "salience": 5
  },
  {
    "timestamp": "01T10:29:26",
    "location": [
      33,
      12
    ],
    "event": "Received message from alex_001: 'Hey Alan, I'm curious if you have any art exhibitions coming up or ideas you'd like to exchange. Let's chat about it!'",
    "salience": 5
<<<<<<< HEAD
=======
  },
  {
    "timestamp": "01T01:00:00",
    "location": [
      31,
      12
    ],
    "event": "Received message from alex_001: 'Good morning, Alan! Hope you slept well. \ud83d\ude0a'",
    "salience": 5
  },
  {
    "timestamp": "01T01:13:52",
    "location": "unknown location",
    "event": "I looked around and observed my surroundings. I saw these people: alex_001. I heard alex_001 say to alan_002: 'That sounds great, Alan! I can\u2019t wait to cook together. Maybe we can try that new recipe I found. \ud83d\ude0a'",
    "salience": 6
  },
  {
    "timestamp": "01T01:18:03",
    "location": "unknown location",
    "event": "I saw these people: alex_001",
    "salience": 3
  },
  {
    "timestamp": "23T20:34:23",
    "location": "unknown location",
    "event": "I chatted with alex_001: 'Hey Alex! Glad to hear you'd like to join in for some gardening. It'll be a fun break for both of us! \ud83d\ude0a'. I heard alex_001 say to alan_002: 'Hey Alan! Ratatouille sounds like a fantastic idea. Let's definitely experiment with those flavors together. Maybe we can plan a time to cook it soon! \ud83d\ude0a'. I heard alex_001 say to alan_002: 'Hey Alan! Cooking ratatouille sounds like a great idea. Let's set a time that works for both of us. \ud83d\ude0a'. I heard alan_002 say to alan_002: 'Hey! That cooking session sounds like a great idea. Looking forward to it this weekend! \ud83d\ude0a'. I heard alex_001 say to alan_002: 'Good morning, Alan! Hope you slept well. \ud83d\ude0a'. I heard alex_001 say to alan_002: 'Hey Alan! I'll meet you outside in a moment. \ud83d\ude0a'",
    "salience": 6
  },
  {
    "timestamp": "23T20:42:39",
    "location": "unknown location",
    "event": "I moved to position [30, 10]",
    "salience": 1
  },
  {
    "timestamp": "24T15:04:18",
    "location": "unknown location",
    "event": "I moved to position [17, 9]. I saw these people: alex_001",
    "salience": 4
  },
  {
    "timestamp": "24T15:23:29",
    "location": "unknown location",
    "event": "I moved to position [17, 12]. I saw these people: alex_001",
    "salience": 3
  },
  {
    "timestamp": "24T15:25:13",
    "location": "unknown location",
    "event": "I moved to position [7, 10]. I saw these people: alex_001",
    "salience": 5
>>>>>>> 65098959
  }
]<|MERGE_RESOLUTION|>--- conflicted
+++ resolved
@@ -21,17 +21,6 @@
       12
     ],
     "event": "Received message from alex_001: 'Hey Alan, I'm curious if you have any art exhibitions coming up or ideas you'd like to exchange. Let's chat about it!'",
-    "salience": 5
-<<<<<<< HEAD
-=======
-  },
-  {
-    "timestamp": "01T01:00:00",
-    "location": [
-      31,
-      12
-    ],
-    "event": "Received message from alex_001: 'Good morning, Alan! Hope you slept well. \ud83d\ude0a'",
     "salience": 5
   },
   {
@@ -75,6 +64,5 @@
     "location": "unknown location",
     "event": "I moved to position [7, 10]. I saw these people: alex_001",
     "salience": 5
->>>>>>> 65098959
   }
 ]