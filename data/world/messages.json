[
  {
    "sender": "alan_002",
    "receiver": "alex_001",
    "message": "Let's start cooking! What's our first step? \ud83c\udf73",
    "timestamp": "01T10:04:27",
    "conversation_id": "dd0649b2-ad0f-0250-eeb8-92cf76578ce5",
    "location": [
      25,
      13
    ],
    "delivered": true
  },
  {
    "sender": "alex_001",
    "receiver": "alan_002",
    "message": "Hey Alan, do you have any art projects you're working on? I'd love to hear about them!",
    "timestamp": "01T10:04:27",
    "conversation_id": "dd0649b2-ad0f-0250-eeb8-92cf76578ce5",
    "location": [
<<<<<<< HEAD
      33,
=======
      32,
      12
    ],
    "delivered": true
  },
  {
    "sender": "alex_001",
    "receiver": "alan_002",
    "message": "Hey Alan! Cooking ratatouille sounds like a great idea. Let's set a time that works for both of us. \ud83d\ude0a",
    "timestamp": "01T00:45:00",
    "conversation_id": "140e0e1f-c417-2aaa-20b2-323fd5edecc6",
    "location": [
      31,
      12
    ],
    "delivered": true
  },
  {
    "sender": "alan_002",
    "receiver": "alan_002",
    "message": "Hey! That cooking session sounds like a great idea. Looking forward to it this weekend! \ud83d\ude0a",
    "timestamp": "01T00:45:00",
    "conversation_id": "1e2f310c-6719-724e-6db2-a5ce491a1492",
    "location": [
      31,
>>>>>>> fad51047
      12
    ],
    "delivered": true
  },
  {
    "sender": "alan_002",
    "receiver": "alex_001",
    "message": "I've gathered all the ingredients. Should we start chopping or mixing first? \ud83c\udf7d\ufe0f",
    "timestamp": "01T10:29:26",
    "conversation_id": "dd0649b2-ad0f-0250-eeb8-92cf76578ce5",
    "location": [
      26,
      13
    ],
    "delivered": true
  },
  {
    "sender": "alex_001",
    "receiver": "alan_002",
    "message": "Hey Alan, I'm curious if you have any art exhibitions coming up or ideas you'd like to exchange. Let's chat about it!",
    "timestamp": "01T10:29:26",
    "conversation_id": "dd0649b2-ad0f-0250-eeb8-92cf76578ce5",
    "location": [
      33,
      12
    ],
    "delivered": true
  },
  {
    "sender": "alan_002",
    "receiver": "alex_001",
    "message": "Hey Alex! Gardening sounds like a great idea. It's always nice to have some company while tending to the plants. \ud83d\ude0a",
    "timestamp": "01T00:05:00",
    "conversation_id": "4bf32b30-d274-a786-ca51-39dd1abf0439",
    "location": [
      22,
      8
    ],
    "delivered": true
  },
  {
    "sender": "alex_001",
    "receiver": "alan_002",
    "message": "Hey Alan! I'll meet you outside in a moment. \ud83d\ude0a",
    "timestamp": "01T00:05:00",
    "conversation_id": "4bf32b30-d274-a786-ca51-39dd1abf0439",
    "location": [
      32,
      12
    ],
    "delivered": true
  },
  {
    "sender": "alan_002",
    "receiver": "alex_001",
    "message": "Hey Alex! Glad to hear you'd like to join in for some gardening. It'll be a fun break for both of us! \ud83d\ude0a",
    "timestamp": "23T20:34:23",
    "conversation_id": "4c847c3e-cc66-a80f-e1bc-8596c8b0cf34",
    "location": [
      32,
      12
    ],
    "delivered": true
  }
]<|MERGE_RESOLUTION|>--- conflicted
+++ resolved
@@ -18,35 +18,7 @@
     "timestamp": "01T10:04:27",
     "conversation_id": "dd0649b2-ad0f-0250-eeb8-92cf76578ce5",
     "location": [
-<<<<<<< HEAD
       33,
-=======
-      32,
-      12
-    ],
-    "delivered": true
-  },
-  {
-    "sender": "alex_001",
-    "receiver": "alan_002",
-    "message": "Hey Alan! Cooking ratatouille sounds like a great idea. Let's set a time that works for both of us. \ud83d\ude0a",
-    "timestamp": "01T00:45:00",
-    "conversation_id": "140e0e1f-c417-2aaa-20b2-323fd5edecc6",
-    "location": [
-      31,
-      12
-    ],
-    "delivered": true
-  },
-  {
-    "sender": "alan_002",
-    "receiver": "alan_002",
-    "message": "Hey! That cooking session sounds like a great idea. Looking forward to it this weekend! \ud83d\ude0a",
-    "timestamp": "01T00:45:00",
-    "conversation_id": "1e2f310c-6719-724e-6db2-a5ce491a1492",
-    "location": [
-      31,
->>>>>>> fad51047
       12
     ],
     "delivered": true
@@ -73,42 +45,6 @@
       33,
       12
     ],
-    "delivered": true
-  },
-  {
-    "sender": "alan_002",
-    "receiver": "alex_001",
-    "message": "Hey Alex! Gardening sounds like a great idea. It's always nice to have some company while tending to the plants. \ud83d\ude0a",
-    "timestamp": "01T00:05:00",
-    "conversation_id": "4bf32b30-d274-a786-ca51-39dd1abf0439",
-    "location": [
-      22,
-      8
-    ],
-    "delivered": true
-  },
-  {
-    "sender": "alex_001",
-    "receiver": "alan_002",
-    "message": "Hey Alan! I'll meet you outside in a moment. \ud83d\ude0a",
-    "timestamp": "01T00:05:00",
-    "conversation_id": "4bf32b30-d274-a786-ca51-39dd1abf0439",
-    "location": [
-      32,
-      12
-    ],
-    "delivered": true
-  },
-  {
-    "sender": "alan_002",
-    "receiver": "alex_001",
-    "message": "Hey Alex! Glad to hear you'd like to join in for some gardening. It'll be a fun break for both of us! \ud83d\ude0a",
-    "timestamp": "23T20:34:23",
-    "conversation_id": "4c847c3e-cc66-a80f-e1bc-8596c8b0cf34",
-    "location": [
-      32,
-      12
-    ],
-    "delivered": true
+    "delivered": false
   }
 ]