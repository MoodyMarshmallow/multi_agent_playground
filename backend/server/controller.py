--- conflicted
+++ resolved
@@ -14,15 +14,11 @@
 
 from character_agent.agent import Agent
 from character_agent.actions import ActionsMixin
-<<<<<<< HEAD
-from character_agent.kani_implementation import LLMAgent
-=======
 from character_agent.kani_agent import LLMAgent
 from character_agent.agent_manager import (
     call_llm_agent, create_llm_agent, get_llm_agent, 
     remove_llm_agent, clear_all_llm_agents, get_active_agent_count
 )
->>>>>>> 9a68814c
 from config.schema import (
     AgentActionInput, AgentActionOutput, AgentPerception, BackendAction, 
     MoveBackendAction, ChatBackendAction, InteractBackendAction, PerceiveBackendAction, Message
