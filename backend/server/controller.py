import asyncio
import sys
from pathlib import Path
import uuid
import json
import os
from datetime import datetime, timedelta
import hashlib
from typing import Dict, Any, Optional

backend_dir = Path(__file__).parent.parent
if str(backend_dir) not in sys.path:
    sys.path.insert(0, str(backend_dir))

from character_agent.agent import Agent
from character_agent.actions import ActionsMixin
from character_agent.kani_agent import LLMAgent
from character_agent.agent_manager import (
    call_llm_agent, create_llm_agent, get_llm_agent, 
    remove_llm_agent, clear_all_llm_agents, get_active_agent_count,
)
from character_agent.agent_manager import agent_manager
from config.schema import (
    AgentActionInput, AgentActionOutput, AgentPerception, BackendAction, 
    MoveBackendAction, ChatBackendAction, InteractBackendAction, PerceiveBackendAction, Message,
    PlanActionResponse
)
from backend.objects.object_registry import object_registry

PROJECT_ROOT = Path(__file__).parent.parent.parent.resolve()
MESSAGES_PATH = PROJECT_ROOT / "data" / "world" / "messages.json"

# TODO: adjust/ what is a good timeout?
CONVERSATION_TIMEOUT_MINUTES = 30

# --- Utility functions ---

def load_json(path, default):
    if path.exists():
        with open(path, "r", encoding="utf-8") as f:
            return json.load(f)
    return default

def save_json(path, data):
    with open(path, "w", encoding="utf-8") as f:
        json.dump(data, f, indent=2)

def parse_timestamp(timestamp_str):
    """Parse timestamp string that could be in either short format (01T04:35:20) or full ISO format (2024-06-13T10:00:00)"""
    try:
        # Try the full ISO format first
        return datetime.strptime(timestamp_str, "%Y-%m-%dT%H:%M:%S")
    except ValueError:
        try:
            # Try the short format - use current date with the time from timestamp
            current_date = datetime.now().date()
            time_part = datetime.strptime(timestamp_str, "%dT%H:%M:%S").time()
            return datetime.combine(current_date, time_part)
        except ValueError:
            # If both fail, return current time as fallback
            return datetime.now()

# --- Message handling ---

def get_or_create_conversation_id(sender: str, receiver: str, queue: list) -> str:
    """
    Find existing conversation between these agents or create a new one.
    A conversation is considered active if:
    1. It's between the same agents (in either direction)
    2. The last message was within CONVERSATION_TIMEOUT_MINUTES
    """
    print(f"DEBUG: get_or_create_conversation_id - {sender} -> {receiver}")
    print(f"DEBUG: Queue has {len(queue)} messages")
    
    # Sort messages by timestamp to find the most recent conversation
    sorted_messages = sorted(queue, key=lambda x: x.get("timestamp", ""), reverse=True)
    
    # Look for recent messages between these agents (in either direction)
    for msg in sorted_messages:
        print(f"DEBUG: Checking message: {msg['sender']} -> {msg['receiver']} at {msg['timestamp']}")
        # Check if this message is between the same two agents (either direction)
        if ((msg["sender"] == sender and msg["receiver"] == receiver) or 
            (msg["sender"] == receiver and msg["receiver"] == sender)):
            
            print(f"DEBUG: Found matching conversation: {msg['conversation_id']}")
            # Check if conversation is still active based on time
            try:
                msg_time = parse_timestamp(msg["timestamp"])
                current_time = datetime.now()
                
                # If the message is recent enough, use its conversation_id
                if current_time - msg_time < timedelta(minutes=CONVERSATION_TIMEOUT_MINUTES):
                    print(f"DEBUG: Using existing conversation_id: {msg['conversation_id']}")
                    return msg["conversation_id"]
                else:
                    print(f"DEBUG: Message too old, creating new conversation")
            except Exception as e:
                print(f"Error parsing timestamp {msg['timestamp']}: {e}")
                # If timestamp parsing fails, still use the conversation_id if it exists
                if msg.get("conversation_id"):
                    print(f"DEBUG: Using conversation_id despite timestamp error: {msg['conversation_id']}")
                    return msg["conversation_id"]
    
    # If no active conversation found, create a deterministic conversation ID
    # based on the agent pair and current time (rounded to nearest minute)
    current_time = datetime.now()
    time_key = current_time.strftime("%Y%m%d%H%M")  # Round to nearest minute
    agent_pair = sorted([sender, receiver])  # Sort to ensure consistent ordering
    conversation_key = f"{agent_pair[0]}_{agent_pair[1]}_{time_key}"
    
    print(f"DEBUG: Creating deterministic conversation_id for key: {conversation_key}")
    
    # Create a deterministic UUID based on the conversation key
    hash_object = hashlib.md5(conversation_key.encode())
    hash_hex = hash_object.hexdigest()
    
    # Convert to UUID format
    uuid_str = f"{hash_hex[:8]}-{hash_hex[8:12]}-{hash_hex[12:16]}-{hash_hex[16:20]}-{hash_hex[20:32]}"
    print(f"DEBUG: Generated conversation_id: {uuid_str}")
    return uuid_str

def append_message_to_queue(msg, location):
    queue = load_json(MESSAGES_PATH, [])
    print(f"DEBUG: append_message_to_queue - Queue has {len(queue)} messages before adding")
    
    # Get or create conversation ID
    conversation_id = get_or_create_conversation_id(msg.sender, msg.receiver, queue)
    print(f"DEBUG: append_message_to_queue - Using conversation_id: {conversation_id}")
    
    queue.append({
        "sender": msg.sender,
        "receiver": msg.receiver,
        "message": msg.message,
        "timestamp": msg.timestamp,
        "conversation_id": conversation_id,
        "location": location,
        "delivered": False
    })
    save_json(MESSAGES_PATH, queue)
    print(f"DEBUG: append_message_to_queue - Queue now has {len(queue)} messages after adding")
    
# this if for the agent to see the messages that it has not seen yet
# for example, in 1st round agent a sent a message to agent b, but agent b did not see it yet, then it can extract the message from the queue if it is not delivered yet
# but currently we do not save the message into the queue when agent a sent a message to agent b
# def inject_messages_for_agent(agent_id, agent, perception):
#     if not MESSAGES_PATH.exists():
#         return
#     queue = load_json(MESSAGES_PATH, [])
#     heard = []
#     updated = False
#     for msg in queue:
#         if msg["receiver"] == agent_id and not msg["delivered"]:
#             heard.append({
#                 "sender": msg["sender"],
#                 "receiver": msg["receiver"],
#                 "message": msg["message"],
#                 "timestamp": msg["timestamp"],
#                 "conversation_id": msg.get("conversation_id")
#             })
#             msg["delivered"] = True
#             event_str = f"Received message from {msg['sender']}: '{msg['message']}'"
#             salience = evaluate_event_salience(agent, event_str)
#             agent.add_memory_event(
#                 timestamp=msg["timestamp"],
#                 location=msg.get("location"),
#                 event=event_str,
#                 salience=salience
#             )
#             updated = True
#     if heard:
#         perception["heard_messages"] = perception.get("heard_messages", []) + heard
#     if updated:
#         save_json(MESSAGES_PATH, queue)
#         # Save memory after processing all messages
#         agent.save_memory()

# --- Event and location helpers ---
# TODO: neeed to replace this with the actual location of the agent from spatial memory
def extract_location(perception):
    # For Pydantic BaseModel, just use dot notation
    visible_objects = perception.visible_objects
    if visible_objects:
        rooms = {
            obj_data.get("room", "unknown location")
            for obj_data in visible_objects.values() if isinstance(obj_data, dict)
        }
        return " and ".join(rooms) if rooms else "unknown location"
    return "unknown location"

def build_event_description(next_action, perception):
    """
    Build an event string summarizing the action and perception.
    """
    parts = []
    # Action details
    if next_action:
        t = next_action.get("action_type")
        if t == "move":
            destination = next_action.get("content", {}).get("destination_coordinates")
            if destination is not None:
                parts.append(f"I moved to position {destination}")
        elif t == "chat":
            content = next_action.get("content", {})
            receiver = content.get("receiver", "")
            msg = content.get("message", "")
            parts.append(f"I chatted with {receiver}: '{msg}'")
        elif t == "interact":
            content = next_action.get("content", {})
            obj = content.get("object", "")
            new_state = content.get("new_state", "")
            parts.append(f"I interacted with {obj}, changing it to {new_state}")
        elif t == "perceive":
            parts.append("I looked around and observed my surroundings")
    # Perception details
    if perception:
        if hasattr(perception, "visible_objects") and perception.visible_objects:
            visible_items = [
                f"{obj_name} in {obj_data.get('room', 'unknown room')}"
                for obj_name, obj_data in perception.visible_objects.items()
                if isinstance(obj_data, dict)
            ]
            if visible_items:
                parts.append(f"I could see: {', '.join(visible_items)}")
        if hasattr(perception, "visible_agents") and perception.visible_agents:
            parts.append(f"I saw these people: {', '.join(perception.visible_agents)}")
        if hasattr(perception, "heard_messages") and perception.heard_messages:
            for message in perception.heard_messages:
                parts.append(f"I heard {message.sender} say to {message.receiver}: '{message.message}'")
    return ". ".join(parts) if parts else "Nothing notable happened"


def get_updated_perception_for_agent(agent_id: str) -> AgentPerception:
    # 1. Load the agent instance from the LLMAgentManager
    agent = agent_manager.get_agent(agent_id).agent 
    current_tile = agent.curr_tile
    timestamp = datetime.now().strftime("%dT%H:%M:%S")
    
    # 2. Find visible objects (same tile or room as the agent)
    visible_objects = {}
    for obj_name, obj in object_registry.items():
        # Check for visibility logic (here: tile-based, you could use room instead)
        if getattr(obj, 'position', None) == current_tile:
            visible_objects[obj_name] = {
                "room": getattr(obj, "room", "unknown"),
                "position": getattr(obj, "position", None),
                "state": getattr(obj, "state", None)
            }
    
    # 3. Find visible agents (excluding self) - loop through all LLMAgents in manager
    visible_agents = []
    chatable_agents = []
    for other_id, llm_agent in agent_manager._agents.items():
        if other_id == agent_id:
            continue
        other_agent = llm_agent.agent  # Each LLMAgent stores a .agent (real Agent object)
        if getattr(other_agent, 'curr_tile', None) == current_tile:
            visible_agents.append(other_id)
            chatable_agents.append(other_id)  # If you want more complex logic, change here
    
    # 4. Collect undelivered messages for this agent
    heard_messages = []
    queue = load_json(MESSAGES_PATH, [])
    updated = False
    for msg in queue:
        if msg["receiver"] == agent_id and not msg.get("delivered", False):
            heard_messages.append(Message(
                sender=msg["sender"],
                receiver=msg["receiver"],
                message=msg["message"],
                timestamp=msg.get("timestamp"),
                conversation_id=msg.get("conversation_id"),
            ))
            msg["delivered"] = True
            updated = True
    if updated:
        save_json(MESSAGES_PATH, queue)  # Only if any delivery status was changed
    
    # 5. Return up-to-date perception
    return AgentPerception(
        timestamp=timestamp,
        current_tile=current_tile,
        visible_objects=visible_objects,
        visible_agents=visible_agents,
        chatable_agents=chatable_agents,
        heard_messages=heard_messages
    )

# --- Core controller functions ---

def plan_next_action(agent_id: str) -> PlanActionResponse:
    # 1. Get latest perception for this agent from the world state (not from passed-in parameter)
    perception = get_updated_perception_for_agent(agent_id)
    perception_dict = perception.model_dump()
    
    agent_dir = PROJECT_ROOT / "data" / "agents" / agent_id
    agent = Agent(agent_dir)
    agent.update_perception(perception.model_dump())
    agent.heard_messages = perception_dict.get("heard_messages", [])
    agent_state = agent.to_state_dict()
<<<<<<< HEAD
    next_action = LLMAgent.call_llm_agent(agent_state, perception_dict)
=======

    # 1. Decide next action using LLM
    next_action = call_llm_agent(agent_state, perception_dict)
>>>>>>> c543d47f
    current_tile = perception.current_tile or agent.curr_tile

    action_type = next_action.get("action_type")
    backend_action = None

    # 2. Immediately apply the action and update agent/object state
    if action_type == "move":
        destination = next_action["content"].get("destination_coordinates", [0, 0])
        backend_action = MoveBackendAction(action_type="move", destination_tile=tuple(destination))
        current_tile = tuple(destination)
        # Optionally update the agent's location here
        agent.update_agent_data({"current_tile": current_tile})
    elif action_type == "chat":
        content = next_action["content"]
        msg = Message(
            sender=agent_id,
            receiver=content.get("receiver", ""),
            message=content.get("message", ""),
            timestamp=perception.timestamp,
            conversation_id=content.get("conversation_id", "")
        )
        append_message_to_queue(msg, current_tile)
        backend_action = ChatBackendAction(action_type="chat", message=msg)
        # Optionally record chat history
    elif action_type == "interact":
        content = next_action["content"]
        # TODO: Here, actually update the object state in backend
        backend_action = InteractBackendAction(
            action_type="interact",
            object=content.get("object", ""),
            current_state=content.get("current_state", ""),
            new_state=content.get("new_state", "")
        )
        # Here you would also update your object_registry, for example:
        # object_registry[content["object"]].transition(content["new_state"])
    else:
        backend_action = PerceiveBackendAction(action_type="perceive")

    # Record event/memory as before
    event = build_event_description(next_action, perception)
    location = extract_location(perception)
    salience = evaluate_event_salience(agent, event)
    agent.add_memory_event(
        timestamp=perception.timestamp,
        location=location,
        event=event,
        salience=salience
    )
    agent.save()
    agent.save_memory()

    latest_perception = get_updated_perception_for_agent(agent_id)

    return PlanActionResponse(
        action=AgentActionOutput(
            agent_id=agent_id,
            action=backend_action,
            emoji=next_action.get("emoji", "👀"),
            timestamp=perception.timestamp,
            current_tile=current_tile
        ),
        perception=latest_perception
    )

# def confirm_action_and_update(agent_msg: AgentActionInput) -> None:
#     agent_dir = PROJECT_ROOT / "data" / "agents" / agent_msg.agent_id
#     agent = Agent(agent_dir)
#     perception = agent_msg.perception.model_dump()
#     agent.update_perception(perception)
#     agent_data = {
#         "timestamp": agent_msg.perception.timestamp,
#         "current_tile": agent_msg.perception.current_tile,
#     }
#     agent.update_agent_data(agent_data)
#     location = extract_location(perception)
#     event = build_event_description(agent_msg)
#     agent.update_agent_data({"currently": event})
#     salience = evaluate_event_salience(agent, event)
#     agent.add_memory_event(
#         timestamp=agent_msg.perception.timestamp,
#         location=location,
#         event=event,
#         salience=salience
#     )

#     # Chat handling: process messages in heard_messages
#     action = getattr(agent_msg, "action", None)
#     if action and getattr(action, "action_type", None) == "chat":
#         # For chat actions, store the heard_messages (messages sent TO this agent FROM other agents)
#         heard_messages = getattr(agent_msg.perception, "heard_messages", [])
#         location = getattr(agent, "curr_tile", None)
        
#         # Process each message in heard_messages
#         for msg in heard_messages:
#             # Save the message to the queue
#             append_message_to_queue(msg, location)
            
#             # Update receiver's memory (this agent)
#             receiver_event_str = f"Received message from {msg.sender}: '{msg.message}'"
#             receiver_salience = evaluate_event_salience(agent, receiver_event_str)
#             agent.add_memory_event(
#                 timestamp=msg.timestamp,
#                 location=location,
#                 event=receiver_event_str,
#                 salience=receiver_salience
#             )
            
#             # Update sender's memory (other agent)
#             sender_agent_dir = PROJECT_ROOT / "data" / "agents" / msg.sender
#             if sender_agent_dir.exists():
#                 sender_agent = Agent(sender_agent_dir)
#                 sender_event_str = f"Sent message to {msg.receiver}: '{msg.message}'"
#                 sender_salience = evaluate_event_salience(sender_agent, sender_event_str)
#                 sender_agent.add_memory_event(
#                     timestamp=msg.timestamp,
#                     location=location,
#                     event=sender_event_str,
#                     salience=sender_salience
#                 )
#                 sender_agent.save_memory()
    
#     # Save both agent state and memory at the end
#     agent.save()
#     agent.save_memory()

def initialize_llm_agent(agent_id: str, api_key: Optional[str] = None) -> LLMAgent:
    """
    Initialize an LLMAgent for the given agent_id.
    
    Args:
        agent_id (str): The agent ID
        api_key (str, optional): OpenAI API key
        
    Returns:
        LLMAgent: The initialized LLMAgent instance
    """
    return create_llm_agent(agent_id, api_key)


def get_or_create_llm_agent(agent_id: str, api_key: Optional[str] = None) -> LLMAgent:
    """
    Get an existing LLMAgent or create a new one if it doesn't exist.
    
    Args:
        agent_id (str): The agent ID
        api_key (str, optional): OpenAI API key
        
    Returns:
        LLMAgent: The LLMAgent instance
    """
    llm_agent = get_llm_agent(agent_id)
    if llm_agent is None:
        llm_agent = create_llm_agent(agent_id, api_key)
    return llm_agent


def cleanup_llm_agent(agent_id: str):
    """
    Remove an LLMAgent from memory to free resources.
    
    Args:
        agent_id (str): The agent ID to cleanup
    """
    remove_llm_agent(agent_id)


def cleanup_all_llm_agents():
    """
    Remove all LLMAgents from memory to free resources.
    """
    clear_all_llm_agents()


def get_llm_agent_status() -> Dict[str, Any]:
    """
    Get status information about currently active LLMAgents.
    
    Returns:
        dict: Status information including active agent count
    """
    return {
        "active_agent_count": get_active_agent_count(),
        "message": f"Currently managing {get_active_agent_count()} LLM agents"
    }


def evaluate_event_salience(agent: Agent, event_description: str) -> int:
    try:
        # Use the managed LLMAgent instead of creating a new one
        llm_agent = get_or_create_llm_agent(agent.agent_id)
        
        salience = asyncio.run(llm_agent.evaluate_event_salience(event_description))
        print(f"Event salience evaluation: '{event_description}' = {salience}")
        return salience
    except Exception as e:
        print(f"Error evaluating salience: {e}")
        return 5  # Default fallback<|MERGE_RESOLUTION|>--- conflicted
+++ resolved
@@ -297,13 +297,9 @@
     agent.update_perception(perception.model_dump())
     agent.heard_messages = perception_dict.get("heard_messages", [])
     agent_state = agent.to_state_dict()
-<<<<<<< HEAD
-    next_action = LLMAgent.call_llm_agent(agent_state, perception_dict)
-=======
 
     # 1. Decide next action using LLM
     next_action = call_llm_agent(agent_state, perception_dict)
->>>>>>> c543d47f
     current_tile = perception.current_tile or agent.curr_tile
 
     action_type = next_action.get("action_type")
