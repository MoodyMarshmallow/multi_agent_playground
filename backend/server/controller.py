--- conflicted
+++ resolved
@@ -1,21 +1,3 @@
-"""
-Multi-Agent Playground - Main Controller
-========================================
-Core controller module that handles agent action planning, perception updates, and world state management.
-
-This module implements the main control flow for multi-agent interactions including:
-- Agent action planning and execution (move, chat, interact, perceive)
-- World state perception generation and updates
-- Message queue management for inter-agent communication
-- Memory and event handling with salience evaluation
-- LLM agent lifecycle management (creation, cleanup, status)
-- Object and location tracking through spatial awareness
-- JSON-based persistence for agent state and global messages
-
-The controller serves as the bridge between the frontend (Godot) and backend systems,
-orchestrating agent behaviors and maintaining consistent world state across all agents.
-"""
-
 import asyncio
 import sys
 from pathlib import Path
@@ -30,13 +12,6 @@
 if str(backend_dir) not in sys.path:
     sys.path.insert(0, str(backend_dir))
 
-<<<<<<< HEAD
-from character_agent.agent import Agent
-from character_agent.actions import ActionsMixin
-from character_agent.kani_agent import LLMAgent
-from character_agent.agent_manager import call_llm_agent, agent_manager
-from config.schema import (
-=======
 from arush_llm.agent.memory import AgentMemory
 from arush_llm.agent.location import LocationTracker  
 from arush_llm.utils.prompts import PromptTemplates
@@ -46,69 +21,32 @@
 # Arush LLM imports - replaces character_agent
 from arush_llm.integration.character_agent_adapter import CharacterAgentAdapter as Agent, agent_manager
 from backend.config.schema import (
->>>>>>> 0d903491
     AgentActionInput, AgentActionOutput, AgentPerception, BackendAction, 
     MoveBackendAction, ChatBackendAction, InteractBackendAction, PerceiveBackendAction, Message,
     PlanActionResponse
 )
 from backend.objects.object_registry import object_registry
-from utils.room_mapping import build_tile_to_room_map
-
-with open("backend/memory/data/environment.json", "r", encoding="utf-8") as f:
-    env_map = json.load(f)
 
 PROJECT_ROOT = Path(__file__).parent.parent.parent.resolve()
 MESSAGES_PATH = PROJECT_ROOT / "data" / "world" / "messages.json"
 
 # TODO: adjust/ what is a good timeout?
 CONVERSATION_TIMEOUT_MINUTES = 30
-tile_to_room = build_tile_to_room_map(env_map)
 
 # --- Utility functions ---
-def get_room_from_tile(tile):
-    """Returns the room name for a tile tuple (x, y) using the mapping."""
-    return tile_to_room.get(tuple(tile), None) if tile is not None else None
 
 def load_json(path, default):
-    """
-    Load JSON data from a file, returning a default value if the file doesn't exist.
-    
-    Args:
-        path: File path to the JSON file
-        default: Default value to return if file doesn't exist or can't be read
-        
-    Returns:
-        The loaded JSON data as a Python object, or the default value if loading fails
-    """
     if path.exists():
         with open(path, "r", encoding="utf-8") as f:
             return json.load(f)
     return default
 
 def save_json(path, data):
-    """
-    Save Python data as JSON to a file with pretty formatting.
-    
-    Args:
-        path: File path where the JSON should be saved
-        data: Python object to serialize and save as JSON
-        
-    Returns:
-        None
-    """
     with open(path, "w", encoding="utf-8") as f:
         json.dump(data, f, indent=2)
 
 def parse_timestamp(timestamp_str):
-    """
-    Parse timestamp string that could be in either short format (01T04:35:20) or full ISO format (2024-06-13T10:00:00).
-    
-    Args:
-        timestamp_str (str): Timestamp string in either full ISO format or short day+time format
-        
-    Returns:
-        datetime: Parsed datetime object, or current time if parsing fails
-    """
+    """Parse timestamp string that could be in either short format (01T04:35:20) or full ISO format (2024-06-13T10:00:00)"""
     try:
         # Try the full ISO format first
         return datetime.strptime(timestamp_str, "%Y-%m-%dT%H:%M:%S")
@@ -126,19 +64,10 @@
 
 def get_or_create_conversation_id(sender: str, receiver: str, queue: list) -> str:
     """
-    Find existing conversation between two agents or create a new one.
-    
+    Find existing conversation between these agents or create a new one.
     A conversation is considered active if:
     1. It's between the same agents (in either direction)
     2. The last message was within CONVERSATION_TIMEOUT_MINUTES
-    
-    Args:
-        sender (str): ID of the agent sending the message
-        receiver (str): ID of the agent receiving the message  
-        queue (list): List of existing message dictionaries
-        
-    Returns:
-        str: UUID string for the conversation ID (existing or newly generated)
     """
     print(f"DEBUG: get_or_create_conversation_id - {sender} -> {receiver}")
     print(f"DEBUG: Queue has {len(queue)} messages")
@@ -191,16 +120,6 @@
     return uuid_str
 
 def append_message_to_queue(msg, location):
-    """
-    Add a message to the global message queue and save it to disk.
-    
-    Args:
-        msg: Message object with sender, receiver, message, timestamp attributes
-        location: Current location/tile where the message was sent
-        
-    Returns:
-        None
-    """
     queue = load_json(MESSAGES_PATH, [])
     print(f"DEBUG: append_message_to_queue - Queue has {len(queue)} messages before adding")
     
@@ -219,19 +138,45 @@
     })
     save_json(MESSAGES_PATH, queue)
     print(f"DEBUG: append_message_to_queue - Queue now has {len(queue)} messages after adding")
+    
+# this if for the agent to see the messages that it has not seen yet
+# for example, in 1st round agent a sent a message to agent b, but agent b did not see it yet, then it can extract the message from the queue if it is not delivered yet
+# but currently we do not save the message into the queue when agent a sent a message to agent b
+# def inject_messages_for_agent(agent_id, agent, perception):
+#     if not MESSAGES_PATH.exists():
+#         return
+#     queue = load_json(MESSAGES_PATH, [])
+#     heard = []
+#     updated = False
+#     for msg in queue:
+#         if msg["receiver"] == agent_id and not msg["delivered"]:
+#             heard.append({
+#                 "sender": msg["sender"],
+#                 "receiver": msg["receiver"],
+#                 "message": msg["message"],
+#                 "timestamp": msg["timestamp"],
+#                 "conversation_id": msg.get("conversation_id")
+#             })
+#             msg["delivered"] = True
+#             event_str = f"Received message from {msg['sender']}: '{msg['message']}'"
+#             salience = evaluate_event_salience(agent, event_str)
+#             agent.add_memory_event(
+#                 timestamp=msg["timestamp"],
+#                 location=msg.get("location"),
+#                 event=event_str,
+#                 salience=salience
+#             )
+#             updated = True
+#     if heard:
+#         perception["heard_messages"] = perception.get("heard_messages", []) + heard
+#     if updated:
+#         save_json(MESSAGES_PATH, queue)
+#         # Save memory after processing all messages
+#         agent.save_memory()
 
 # --- Event and location helpers ---
 # TODO: neeed to replace this with the actual location of the agent from spatial memory
 def extract_location(perception):
-    """
-    Extract location information from agent perception data.
-    
-    Args:
-        perception: AgentPerception object or dict containing visible_objects
-        
-    Returns:
-        str: Human-readable location description based on visible objects' rooms
-    """
     # For Pydantic BaseModel, just use dot notation
     visible_objects = perception.visible_objects
     if visible_objects:
@@ -244,14 +189,7 @@
 
 def build_event_description(next_action, perception):
     """
-    Build a descriptive event string summarizing the action taken and perception received.
-    
-    Args:
-        next_action (dict): Dictionary containing action_type and content details
-        perception: AgentPerception object with visible_objects, visible_agents, heard_messages
-        
-    Returns:
-        str: Human-readable description of what happened during this action/perception cycle
+    Build an event string summarizing the action and perception.
     """
     parts = []
     # Action details
@@ -292,33 +230,6 @@
 
 
 def get_updated_perception_for_agent(agent_id: str) -> AgentPerception:
-<<<<<<< HEAD
-    """
-    Generate current perception data for an agent based on world state.
-    
-    Collects information about visible objects, visible agents, and undelivered messages
-    from the current world state and returns it as a structured perception object.
-    
-    Args:
-        agent_id (str): The ID of the agent to generate perception for
-        
-    Returns:
-        AgentPerception: Object containing timestamp, current_tile, visible_objects,
-                        visible_agents, chatable_agents, and heard_messages
-    """
-    # 1. Load the agent instance from the LLMAgentManager
-    agent = agent_manager.get_agent(agent_id).agent 
-    # Use agent's stored room if available, otherwise calculate from tile
-    current_room = getattr(agent, 'curr_room', None) or get_room_from_tile(agent.curr_tile)
-    timestamp = datetime.now().strftime("%dT%H:%M:%S")
-    
-    # 2. Find visible objects (same room as the agent)
-    visible_objects = {}
-    for obj_name, obj in object_registry.items():
-        obj_room = getattr(obj, 'location', None)
-        if obj_room == current_room:
-            visible_objects[obj_name] = obj.to_dict()
-=======
     # 1. Get basic agent info (simplified for demo)
     timestamp = datetime.now().strftime("%dT%H:%M:%S")
     
@@ -331,26 +242,16 @@
     visible_objects = {}
     # In a real implementation, this would query the world state
     # For demo, we'll return empty objects
->>>>>>> 0d903491
     
     # 4. Find visible agents (simplified for demo)
     visible_agents = []
     chatable_agents = []
-<<<<<<< HEAD
-    for other_id, llm_agent in agent_manager._agents.items():
-        if other_id == agent_id:
-            continue
-        other_agent = llm_agent.agent
-        other_room = getattr(other_agent, 'curr_room', None) or get_room_from_tile(getattr(other_agent, 'curr_tile', None))
-        if other_room == current_room:
-=======
     
     # For demo, simulate other agents being visible if they exist
     all_agent_ids = ["alex_001", "alan_002", "test_agent"]
     for other_id in all_agent_ids:
         if other_id != agent_id:
             # In a real implementation, check if agents are close enough
->>>>>>> 0d903491
             visible_agents.append(other_id)
             chatable_agents.append(other_id)
     
@@ -376,7 +277,7 @@
     # 6. Return up-to-date perception
     return AgentPerception(
         timestamp=timestamp,
-        current_room=current_room,
+        current_tile=current_tile,
         visible_objects=visible_objects,
         visible_agents=visible_agents,
         chatable_agents=chatable_agents,
@@ -386,57 +287,6 @@
 # --- Core controller functions ---
 
 def plan_next_action(agent_id: str) -> PlanActionResponse:
-<<<<<<< HEAD
-    """
-    Plan and execute the next action for an agent based on current world state.
-    
-    This is the main controller function that:
-    1. Gets updated perception for the agent
-    2. Uses the LLM to decide on the next action
-    3. Immediately applies the action to update world state
-    4. Records the event in agent memory
-    5. Returns the action and updated perception
-    
-    Args:
-        agent_id (str): The ID of the agent to plan an action for
-        
-    Returns:
-        PlanActionResponse: Object containing the planned action and updated perception
-    """
-    # Validate agent_id before proceeding
-    agent_dir = PROJECT_ROOT / "data" / "agents" / agent_id
-    agent_json = agent_dir / "agent.json"
-    if not agent_json.exists():
-        raise FileNotFoundError(f"Agent with id '{agent_id}' does not exist: {agent_json}")
-    # 1. Get latest perception for this agent from the world state (not from passed-in parameter)
-    perception = get_updated_perception_for_agent(agent_id)
-    perception_dict = perception.model_dump()
-    
-    agent_dir = PROJECT_ROOT / "data" / "agents" / agent_id
-    agent = Agent(agent_dir)
-    agent.update_perception(perception.model_dump())
-    agent.heard_messages = perception_dict.get("heard_messages", [])
-    agent_state = agent.to_state_dict()
-
-    # 1. Decide next action using LLM
-    next_action = call_llm_agent(agent_state, perception_dict)
-    current_room = perception.current_room or get_room_from_tile(agent.curr_tile)
-
-    action_type = next_action.get("action_type")
-    backend_action = None
-
-    # 2. Immediately apply the action and update agent/object state
-    if action_type == "move":
-        destination = next_action["content"].get("destination_coordinates", [0, 0])
-        destination_room = get_room_from_tile(destination)
-        backend_action = MoveBackendAction(action_type="move", destination_room=destination_room, destination_tile=destination)
-        current_room = destination_room
-        
-        agent.update_agent_data({"curr_tile": destination})
-        agent.update_agent_data({"current_room": current_room})
-    elif action_type == "chat":
-        content = next_action["content"]
-=======
     # 1. Get latest perception for this agent from the world state
     perception = get_updated_perception_for_agent(agent_id)
     perception_dict = perception.model_dump()
@@ -512,46 +362,14 @@
         greetings = ["Hello!", "How are you?", "Nice day!", "What's up?"]
         message_text = random.choice(greetings)
         
->>>>>>> 0d903491
         msg = Message(
             sender=agent_id,
             receiver=receiver,
             message=message_text,
             timestamp=perception.timestamp or datetime.now().strftime("%dT%H:%M:%S")
         )
-        append_message_to_queue(msg, current_room)
+        append_message_to_queue(msg, current_tile)
         backend_action = ChatBackendAction(action_type="chat", message=msg)
-<<<<<<< HEAD
-    elif action_type == "interact":
-        content = next_action["content"]
-        obj_name = content.get("object", "")
-        new_state = content.get("new_state", "")
-        backend_action = InteractBackendAction(
-            action_type="interact",
-            object=obj_name,
-            current_state=content.get("current_state", ""),
-            new_state=new_state
-        )
-        obj = object_registry.get(obj_name)
-        if obj and obj.can_transition(new_state):
-            obj.transition(new_state)
-    else:
-        backend_action = PerceiveBackendAction(action_type="perceive")
-
-    # Record event/memory as before
-    event = build_event_description(next_action, perception)
-    location = extract_location(perception)
-    salience = evaluate_event_salience(agent, event)
-    agent.update_agent_data({"currently": event})
-    agent.add_memory_event(
-        timestamp=perception.timestamp,
-        location=location,
-        event=event,
-        salience=salience
-    )
-    agent.save()
-    agent.save_memory()
-=======
         emoji = "💬"
         
         # Add memory event
@@ -561,7 +379,6 @@
             event=f"Chatted with {receiver}: {message_text}",
             salience=7
         )
->>>>>>> 0d903491
 
     # 5. Save memory state
     memory.cleanup_old_memories(days_to_keep=7)
@@ -573,45 +390,13 @@
         action=AgentActionOutput(
             agent_id=agent_id,
             action=backend_action,
-<<<<<<< HEAD
-            emoji=next_action.get("emoji", "👀"),
-            timestamp=perception.timestamp,
-            current_room=current_room
-=======
             emoji=emoji,
             timestamp=perception.timestamp or datetime.now().strftime("%dT%H:%M:%S"),
             current_tile=current_tile
->>>>>>> 0d903491
         ),
         perception=latest_perception
     )
 
-<<<<<<< HEAD
-def initialize_llm_agent(agent_id: str, api_key: Optional[str] = None) -> LLMAgent:
-    """
-    Evaluate how important/salient an event is for a given agent using LLM.
-    
-    Uses the agent's LLM to determine the importance of an event on a scale,
-    which helps prioritize which memories to retain and retrieve.
-    
-    Args:
-        agent (Agent): The agent for whom to evaluate the event
-        event_description (str): Description of the event to evaluate
-        
-    Returns:
-        int: Salience score (typically 1-10), with 5 as default fallback on error
-    """
-    try:
-        # Use the managed LLMAgent directly from agent_manager
-        llm_agent = agent_manager.get_agent(agent.agent_id)
-        
-        salience = asyncio.run(llm_agent.evaluate_event_salience(event_description))
-        print(f"Event salience evaluation: '{event_description}' = {salience}")
-        return salience
-    except Exception as e:
-        print(f"Error evaluating salience: {e}")
-        return 5  # Default fallback
-=======
 def confirm_action_and_update(agent_msg: AgentActionInput) -> None:
     """Update agent state and memory after action confirmation"""
     try:
@@ -686,5 +471,4 @@
     for keyword in keywords:
         if keyword.lower() in event_description.lower():
             salience += 2
-    return min(salience, 10)  # Cap at 10
->>>>>>> 0d903491
+    return min(salience, 10)  # Cap at 10