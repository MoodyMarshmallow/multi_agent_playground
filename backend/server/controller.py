--- conflicted
+++ resolved
@@ -11,16 +11,11 @@
 
 from character_agent.agent import Agent
 from character_agent.actions import ActionsMixin
-<<<<<<< HEAD
-from character_agent.kani_implementation import LLMAgent
-from config.schema import AgentActionInput, AgentActionOutput, AgentPerception, BackendAction, MoveBackendAction, ChatBackendAction, InteractBackendAction, PerceiveBackendAction, Message
-=======
 from character_agent.kani_implementation import call_llm_agent, LLMAgent
 from config.schema import (
     AgentActionInput, AgentActionOutput, AgentPerception, BackendAction, 
     MoveBackendAction, ChatBackendAction, InteractBackendAction, PerceiveBackendAction, Message
 )
->>>>>>> adf60579
 
 PROJECT_ROOT = Path(__file__).parent.parent.parent.resolve()
 MESSAGES_PATH = PROJECT_ROOT / "data" / "world" / "messages.json"
@@ -138,20 +133,10 @@
     inject_messages_for_agent(agent_id, agent, perception_dict)
     agent.heard_messages = perception_dict.get("heard_messages", [])
     agent_state = agent.to_state_dict()
-    next_action = call_llm_agent(agent_state, perception_dict)
+    next_action = LLMAgent.call_llm_agent(agent_state, perception_dict)
     current_tile = perception.current_tile or agent.curr_tile
 
-<<<<<<< HEAD
-    # LLM/planner call (replace with real LLM logic to generate a json file that will be sent from backend to frontend!)
-    next_action = LLMAgent.call_llm_agent(agent_state, perception.model_dump())
-
-    # Extract current tile from perception or agent state
-    current_tile = perception.current_tile if perception.current_tile else agent.curr_tile
-    
-    # Create appropriate backend action based on action type
-=======
     action_type = next_action.get("action_type")
->>>>>>> adf60579
     backend_action = None
 
     if action_type == "move":
