<<<<<<< HEAD
"""
Multi-Agent Playground - Backend Package
========================================
Main backend package for the multi-agent simulation system.

This package provides:
- FastAPI server endpoints for agent communication
- LLM-powered character agents with personality and memory
- Action system for agent interactions (move, interact, perceive)
- Configuration management for LLM integration
- Memory and spatial reasoning capabilities

Entry Points:
- Run server: python3 -m backend
- Agent system: backend.character_agent
- Memory system: backend.memory
- Configuration: backend.config

Author: Multi-Agent Playground Team
Version: 1.0.0
"""

# Server components
from .server.controller import plan_next_action

# Character agent system - using arush_llm
from .arush_llm.integration.character_agent_adapter import CharacterAgentAdapter as Agent
from .character_agent.actions import ActionsMixin  # Keep for action interfaces
from .character_agent.kani_agent import LLMAgent    # Keep for LLM interfaces

# Configuration
from .config.llm_config import LLMConfig
from .config.schema import (
    AgentActionInput, 
    AgentActionOutput, 
    AgentPerception, 
    StatusMsg
)

# Memory system
from .memory import SpatialMemory

__version__ = "1.0.0"

__all__ = [
    # Server functions
    "plan_next_action",
    
    # Agent classes
    "Agent", 
    "ActionsMixin",
    "LLMAgent",
    
    # Configuration
    "LLMConfig",
    
    # Data models
    "AgentActionInput",
    "AgentActionOutput", 
    "AgentPerception",
    "StatusMsg",
    
    # Memory
    "SpatialMemory",
]
=======
# Backend module for multi-agent playground

__all__ = [
    'AgentManager',
    'KaniAgent', 
    'GameController'
]

# Import other modules conditionally to avoid circular imports
def get_agent_manager():
    from .agent_manager import AgentManager, KaniAgent
    return AgentManager, KaniAgent

def get_game_controller():
    from .game_controller import GameController
    return GameController 
>>>>>>> 3e333260
<|MERGE_RESOLUTION|>--- conflicted
+++ resolved
@@ -1,70 +1,3 @@
-<<<<<<< HEAD
-"""
-Multi-Agent Playground - Backend Package
-========================================
-Main backend package for the multi-agent simulation system.
-
-This package provides:
-- FastAPI server endpoints for agent communication
-- LLM-powered character agents with personality and memory
-- Action system for agent interactions (move, interact, perceive)
-- Configuration management for LLM integration
-- Memory and spatial reasoning capabilities
-
-Entry Points:
-- Run server: python3 -m backend
-- Agent system: backend.character_agent
-- Memory system: backend.memory
-- Configuration: backend.config
-
-Author: Multi-Agent Playground Team
-Version: 1.0.0
-"""
-
-# Server components
-from .server.controller import plan_next_action
-
-# Character agent system - using arush_llm
-from .arush_llm.integration.character_agent_adapter import CharacterAgentAdapter as Agent
-from .character_agent.actions import ActionsMixin  # Keep for action interfaces
-from .character_agent.kani_agent import LLMAgent    # Keep for LLM interfaces
-
-# Configuration
-from .config.llm_config import LLMConfig
-from .config.schema import (
-    AgentActionInput, 
-    AgentActionOutput, 
-    AgentPerception, 
-    StatusMsg
-)
-
-# Memory system
-from .memory import SpatialMemory
-
-__version__ = "1.0.0"
-
-__all__ = [
-    # Server functions
-    "plan_next_action",
-    
-    # Agent classes
-    "Agent", 
-    "ActionsMixin",
-    "LLMAgent",
-    
-    # Configuration
-    "LLMConfig",
-    
-    # Data models
-    "AgentActionInput",
-    "AgentActionOutput", 
-    "AgentPerception",
-    "StatusMsg",
-    
-    # Memory
-    "SpatialMemory",
-]
-=======
 # Backend module for multi-agent playground
 
 __all__ = [
@@ -80,5 +13,4 @@
 
 def get_game_controller():
     from .game_controller import GameController
-    return GameController 
->>>>>>> 3e333260
+    return GameController 