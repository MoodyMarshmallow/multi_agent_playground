--- conflicted
+++ resolved
@@ -280,16 +280,6 @@
             character = self.game.player
         
         try:
-<<<<<<< HEAD
-            # Create a temporary instance of the action
-            action_instance = action_class(self.game, command)
-            # Test its preconditions
-            return action_instance.check_preconditions()
-        except Exception:
-            # If instantiation or precondition check fails, action is not available
-            return False
-
-=======
             # Temporarily set the game player to the specified character for action instantiation
             original_player = self.game.player
             self.game.player = character
@@ -362,7 +352,6 @@
         
         return action_classes
 
->>>>>>> 9de91770
     def get_available_actions(self, character: Character) -> list[dict]:
         """
         Return all actions currently available to a character using auto-discovery.
@@ -385,115 +374,8 @@
                     'description': f"Move {direction} to {connected_loc.name}"
                 })
         
-<<<<<<< HEAD
-        # Item actions - Get/Take items in location
-        for item_name, item in location.items.items():
-            if item.get_property("gettable") is True:  # Default to not gettable
-                available.append({
-                    'command': f"get {item_name}",
-                    'description': f"Pick up the {item.description}"
-                })
-                # NOTE: Temporarily disabled container actions
-                # available.append({
-                #     'command': f"take {item_name}",
-                #     'description': f"Take the {item.description}"
-                # })
-            
-            # Examine actions for items in location
-            available.append({
-                'command': f"examine {item_name}",
-                'description': f"Examine the {item.description}"
-            })
-            available.append({
-                'command': f"look at {item_name}",
-                'description': f"Look at the {item.description}"
-            })
-            
-            # Container-specific actions
-            if item.get_property("is_container", False):
-                if item.get_property("is_openable", False):
-                    if not item.get_property("is_open", False):
-                        available.append({
-                            'command': f"open {item_name}",
-                            'description': f"Open the {item.description}"
-                        })
-                    else:
-                        available.append({
-                            'command': f"close {item_name}",
-                            'description': f"Close the {item.description}"
-                        })
-                        available.append({
-                            'command': f"view {item_name}",
-                            'description': f"View contents of the {item.description}"
-                        })
-                        # Show items that can be taken from container
-                        if hasattr(item, 'inventory'):
-                            for container_item_name in item.inventory.keys():
-                                available.append({
-                                    'command': f"take {container_item_name} from {item_name}",
-                                    'description': f"Take {container_item_name} from {item.description}"
-                                })
-            
-            # Bed-specific actions
-            if item.get_property("is_sleepable", False):
-                available.append({
-                    'command': "sleep",
-                    'description': f"Sleep in the {item.description}"
-                })
-                if not item.get_property("is_made", True):
-                    available.append({
-                        'command': "make bed",
-                        'description': f"Make the {item.description}"
-                    })
-                if item.get_property("cleanliness", 100) < 100:
-                    available.append({
-                        'command': "clean bed",
-                        'description': f"Clean the {item.description}"
-                    })
-                available.append({
-                    'command': "examine bed",
-                    'description': f"Examine the {item.description} closely"
-                })
-            
-            # Food/drink actions for items with those properties
-            if item.get_property("is_food", False):
-                available.append({
-                    'command': f"eat {item_name}",
-                    'description': f"Eat the {item.description}"
-                })
-            
-            if item.get_property("is_drink", False):
-                available.append({
-                    'command': f"drink {item_name}",
-                    'description': f"Drink the {item.description}"
-                })
-            
-            # Lightable items
-            if item.get_property("is_lightable", False) and not item.get_property("is_lit", False):
-                available.append({
-                    'command': f"light {item_name}",
-                    'description': f"Light the {item.description}"
-                })
-            
-            # Rose-specific actions
-            if item_name == "rosebush" and item.get_property("has_rose", False):
-                available.append({
-                    'command': "pick rose",
-                    'description': "Pick a rose from the rosebush"
-                })
-            
-            # Weapon actions if other characters present
-            if item.get_property("is_weapon", False) and len(location.characters) > 1:
-                for other_name, other_char in location.characters.items():
-                    if other_name != character.name and not other_char.get_property("is_dead", False):
-                        available.append({
-                            'command': f"attack {other_name} with {item_name}",
-                            'description': f"Attack {other_char.description} with {item.description}"
-                        })
-=======
         # Auto-discover actions using the pattern system
         action_classes = self.discover_action_classes()
->>>>>>> 9de91770
         
         for action_class in action_classes:
             # Get all possible command patterns for this action
