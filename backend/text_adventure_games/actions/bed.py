--- conflicted
+++ resolved
@@ -1,10 +1,6 @@
 from backend.text_adventure_games.actions import base
 from backend.text_adventure_games.things import Item
-<<<<<<< HEAD
-from ...agent.config import schema
-=======
 from ...config import schema
->>>>>>> 9de91770
 
 
 def get_bed_legend():
