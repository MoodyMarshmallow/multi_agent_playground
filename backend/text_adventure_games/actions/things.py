from . import base
from .consume import Drink, Eat
from .rose import Smell_Rose
<<<<<<< HEAD
from ...agent.config.schema import GetItemAction, DropItemAction
=======
from ...config.schema import GetItemAction, DropItemAction
>>>>>>> 9de91770


class Get(base.Action):
    ACTION_NAME = "get"
    ACTION_DESCRIPTION = "Get something and add it to the inventory"
    ACTION_ALIASES = ["take"]
    COMMAND_PATTERNS = ["get {item}"]

    def __init__(self, game, command: str):
        super().__init__(game)
        self.character = self.parser.get_character(command)
        self.location = self.character.location
        self.item = self.parser.match_item(command, self.location.items)

    def check_preconditions(self) -> bool:
        """
        Preconditions:
        * The item must be matched.
        * The character must be at the location
        * The item must be at the location
        * The item must be gettable
        """
        if not self.was_matched(self.item, "I don't see it."):
            message = "I don't see it."
            self.parser.fail(message)
            return False
        if not self.location.here(self.character):
            message = "{name} is not here.".format(name=self.character.name)
            self.parser.fail(message)
            return False
        if not self.location.here(self.item):
            message = "There is no {name} here.".format(name=self.item.name)
            self.parser.fail(message)
            return False
        if not self.item.get_property("gettable"):
            error_message = "{name} is not {property_name}.".format(
                name=self.item.name.capitalize(), property_name="gettable"
            )
            self.parser.fail(error_message)
            return False
        return True

    def apply_effects(self):
        """
        Get's an item from the location and adds it to the character's
        inventory, assuming preconditions are met.
        """
        self.location.remove_item(self.item)
        self.character.add_to_inventory(self.item)
        description = "{character_name} got the {item_name}.".format(
            character_name=self.character.name, item_name=self.item.name
        )
        narration = self.parser.ok(description)
        get_action = GetItemAction(action_type="get_item", item=self.item.name)
        schema = base.ActionResult(
            description=f"Got {self.item.name}.",
            house_action=get_action,
            object_id=self.item.name
        )
        return narration, schema
<<<<<<< HEAD
=======

    @classmethod
    def get_applicable_combinations(cls, character, parser):
        """Return items that could potentially be gotten."""
        return cls._get_location_items(character)
>>>>>>> 9de91770


class Drop(base.Action):
    ACTION_NAME = "drop"
    ACTION_DESCRIPTION = "Drop something from the character's inventory"
    ACTION_ALIASES = ["toss", "get rid of"]
    COMMAND_PATTERNS = ["drop {item}"]

    def __init__(
        self,
        game,
        command: str,
    ):
        super().__init__(game)
        self.character = self.parser.get_character(command)
        self.location = self.character.location
        self.item = self.parser.match_item(command, self.character.inventory)

    def check_preconditions(self) -> bool:
        """
        Preconditions:
        * The item must be in the character's inventory
        """
        if not self.was_matched(self.item, "I don't see it."):
            return False
        if not self.character.is_in_inventory(self.item):
            d = "{character_name} does not have the {item_name}."
            description = d.format(
                character_name=self.character.name, item_name=self.item.name
            )
            self.parser.fail(description)
            return False
        return True

    def apply_effects(self):
        """
        Drop removes an item from character's inventory and adds it to the
        current location, assuming preconditions are met
        """
        self.character.remove_from_inventory(self.item)
        self.item.location = self.location
        self.location.add_item(self.item)
        d = "{character_name} dropped the {item_name} in the {location}."
        description = d.format(
            character_name=self.character.name.capitalize(),
            item_name=self.item.name,
            location=self.location.name,
        )
        narration = self.parser.ok(description)
        drop_action = DropItemAction(action_type="drop_item", item=self.item.name)
        schema = base.ActionResult(
            description=f"Dropped {self.item.name}.",
            house_action=drop_action,
            object_id=self.item.name
        )
        return narration, schema
<<<<<<< HEAD
=======

    @classmethod
    def get_applicable_combinations(cls, character, parser):
        """Return items that could potentially be dropped."""
        return cls._get_inventory_items(character)
>>>>>>> 9de91770


class Inventory(base.Action):
    ACTION_NAME = "inventory"
    ACTION_DESCRIPTION = "Check the character's inventory"
    ACTION_ALIASES = ["i"]
    COMMAND_PATTERNS = ["inventory"]

    def __init__(
        self,
        game,
        command: str,
    ):
        super().__init__(game)
        self.character = self.parser.get_character(command)

    def check_preconditions(self) -> bool:
        if self.character is None:
            return False
        return True

    def apply_effects(self):
        if len(self.character.inventory) == 0:
            description = f"{self.character.name}'s inventory is empty."
            return self.parser.ok(description)
        else:
            description = "In your inventory, you have:\n"
            for item_name in self.character.inventory:
                item = self.character.inventory[item_name]
                description += f"* {item_name} - {item.description}\n"
                hints = item.get_command_hints() if hasattr(item, 'get_command_hints') else []
                for cmd in hints:
                    description += f"\t{cmd}\n"
            return self.parser.ok(description)


class Examine(base.Action):
    ACTION_NAME = "examine"
    ACTION_DESCRIPTION = "Examine an item"
    ACTION_ALIASES = ["look at", "x"]
    COMMAND_PATTERNS = ["examine {item}"]

    def __init__(
        self,
        game,
        command: str,
    ):
        super().__init__(game)
        self.character = self.parser.get_character(command)
        self.matched_item = self.parser.match_item(
            command, self.parser.get_items_in_scope(self.character)
        )

    def check_preconditions(self) -> bool:
        if self.character is None:
            return False
        return True

    def apply_effects(self):
        """The player wants to examine an item"""
        if self.matched_item:
            desc = self.matched_item.examine_text or self.matched_item.description
            description = f"* {desc}"
            hints = self.matched_item.get_command_hints() if hasattr(self.matched_item, 'get_command_hints') else []
            for cmd in hints:
                description += f"\n\t{cmd}"
            return self.parser.ok(description)
        else:
            return self.parser.ok("You don't see anything special.")

    @classmethod
    def get_applicable_combinations(cls, character, parser):
        """Return items that could potentially be examined."""
        return cls._get_all_items_in_scope(character, parser)


class Give(base.Action):
    ACTION_NAME = "give"
    ACTION_DESCRIPTION = "Give something to someone"
    ACTION_ALIASES = ["hand"]
    COMMAND_PATTERNS = ["give {item} to {character}"]

    def __init__(self, game, command: str):
        super().__init__(game)
        give_words = ["give", "hand"]
        command_before_word = ""
        command_after_word = command
        for word in give_words:
            if word in command:
                parts = command.split(word, 1)
                command_before_word = parts[0]
            command_after_word = parts[1]
            break
        self.giver = self.parser.get_character(command_before_word)
        self.recipient = self.parser.get_character(command_after_word)
        self.item = self.parser.match_item(command, self.giver.inventory)

    def check_preconditions(self) -> bool:
        """
        Preconditions:
        * The item must be in the giver's inventory
        * The character must be at the same location as the recipient
        """
        if not self.was_matched(self.item, "I don't see it."):
            return False
        if not self.giver.is_in_inventory(self.item):
            return False
        if not self.giver.location.here(self.recipient):
            return False
        return True

    def apply_effects(self):
        """
        Drop removes an item from character's inventory and adds it to the
        current location. (Assumes that the preconditions are met.)
        If the recipient is hungry and the item is food, the recipient will
        eat it.
        If the recipient is thisty and the item is drink, the recipient will
        drink it.
        """
        self.giver.remove_from_inventory(self.item)
        self.recipient.add_to_inventory(self.item)
        description = "{giver} gave the {item_name} to {recipient}".format(
            giver=self.giver.name.capitalize(),
            item_name=self.item.name,
            recipient=self.recipient.name.capitalize(),
        )
        self.parser.ok(description)

        if self.recipient.get_property("is_hungry") and self.item.get_property(
            "is_food"
        ):
            command = "{name} eat {food}".format(
                name=self.recipient.name, food=self.item.name
            )
            eat = Eat(self.game, command)
            eat()

        if self.recipient.get_property("is_thisty") and self.item.get_property(
            "is_drink"
        ):
            command = "{name} drink {drink}".format(
                name=self.recipient.name, drink=self.item.name
            )
            drink = Drink(self.game, command)
            drink()

        if self.item.get_property("scent"):
            command = "{name} smell {thing}".format(
                name=self.recipient.name, thing=self.item.name
            )
            smell = Smell_Rose(self.game, command)
            smell()

    @classmethod
    def get_applicable_combinations(cls, character, parser):
        """Return item and character combinations for giving."""
        return cls._get_combinations(
            character, parser,
            item={"source": "inventory"},
            character={"source": "location_characters", "exclude_self": True}
        )


class Unlock_Door(base.Action):
    ACTION_NAME = "unlock door"
    ACTION_DESCRIPTION = "Unlock a door"

    def __init__(self, game, command):
        super().__init__(game)
        self.command = command
        self.character = self.parser.get_character(command)
        self.key = self.parser.match_item(
            "key", self.parser.get_items_in_scope(self.character)
        )
        self.door = self.parser.match_item(
            "door", self.parser.get_items_in_scope(self.character)
        )

    def check_preconditions(self) -> bool:
        if self.door and self.door.get_property("is_locked") and self.key:
            return True
        else:
            return False

    def apply_effects(self):
        self.door.set_property("is_locked", False)
        self.parser.ok("Door is unlocked")<|MERGE_RESOLUTION|>--- conflicted
+++ resolved
@@ -1,11 +1,7 @@
 from . import base
 from .consume import Drink, Eat
 from .rose import Smell_Rose
-<<<<<<< HEAD
-from ...agent.config.schema import GetItemAction, DropItemAction
-=======
 from ...config.schema import GetItemAction, DropItemAction
->>>>>>> 9de91770
 
 
 class Get(base.Action):
@@ -66,14 +62,11 @@
             object_id=self.item.name
         )
         return narration, schema
-<<<<<<< HEAD
-=======
 
     @classmethod
     def get_applicable_combinations(cls, character, parser):
         """Return items that could potentially be gotten."""
         return cls._get_location_items(character)
->>>>>>> 9de91770
 
 
 class Drop(base.Action):
@@ -130,14 +123,11 @@
             object_id=self.item.name
         )
         return narration, schema
-<<<<<<< HEAD
-=======
 
     @classmethod
     def get_applicable_combinations(cls, character, parser):
         """Return items that could potentially be dropped."""
         return cls._get_inventory_items(character)
->>>>>>> 9de91770
 
 
 class Inventory(base.Action):
