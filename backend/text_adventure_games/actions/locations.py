from . import base
<<<<<<< HEAD
from ...agent.config.schema import MoveAction
=======
from ...config.schema import MoveAction
>>>>>>> 9de91770

# from . import preconditions as P

# from ..things import Character, Item  # , Location


class Go(base.Action):
    ACTION_NAME = "go"
    ACTION_DESCRIPTION = "Go in a direction"
    ACTION_ALIASES = [
        "north",
        "n",
        "south",
        "s",
        "east",
        "e",
        "west",
        "w",
        "out",
        "in",
        "up",
        "down",
    ]

    def __init__(
        self,
        game,
        command: str,
        # location: Location, direction: str
    ):
        super().__init__(game)
        self.character = self.parser.get_character(command)
        self.location = self.character.location
        self.direction = self.parser.get_direction(command, self.location)
        self.command = command

    def check_preconditions(self) -> bool:
        """
        Preconditions:
        * The character must be at the location.
        * The location must have an exit in the specified direction
        * The direction must not be blocked
        """
        if not self.location.here(self.character):
            message = "{name} is not at {location_name}".format(
                name=self.character.capitalize(),
                location_name=self.location.name.capitalize(),
            )
            self.parser.fail(message)
            return False

        if not self.location.get_connection(self.direction):
            d = "{location_name} does not have an exit '{direction}'"
            description = d.format(
                location_name=self.location.name.capitalize(), direction=self.direction
            )
            self.parser.fail(description)
            return False

        if self.location.is_blocked(self.direction):
            description = self.location.get_block_description(self.direction)
            if not description:
                d = "{location_name} is blocked towards {direction}"
                description = d.format(
                    location_name=self.location.name.capitalize(),
                    direction=self.direction,
                )
            self.parser.fail(description)
            return False

        return True

    def apply_effects(self):
        """
        Moves a character. (Assumes that the preconditions are met.)
        """
        is_main_player = self.character == self.game.player

        # move from
        from_loc = self.location
        if self.character.name in from_loc.characters:
            from_loc.remove_character(self.character)

        # move to
        to_loc = self.location.connections[self.direction]
        to_loc.add_character(self.character)
        if is_main_player:
            self.has_been_visited = True

        # CCB - we don't need to describe this action
        # description = "{character_name} moved to {place}".format(
        #     character_name=self.character.name, place=to_loc.name
        # )
        # self.parser.ok(description)

        # Some locations finish game
        if to_loc.get_property("game_over") and is_main_player:
            self.game.game_over = True
            self.game.game_over_description = to_loc.description
            return self.parser.ok(to_loc.description)
        else:
            # Create proper MoveAction schema
            move_action = MoveAction(action_type="move", direction=self.direction)
            
            # Get description from Describe action
            action = base.Describe(self.game, command=self.command)
            narration, _ = action()
            
            # Return ActionResult with proper schema
            return narration, base.ActionResult(
                description=narration,
                house_action=move_action,
                object_id=to_loc.name
            )<|MERGE_RESOLUTION|>--- conflicted
+++ resolved
@@ -1,9 +1,5 @@
 from . import base
-<<<<<<< HEAD
-from ...agent.config.schema import MoveAction
-=======
 from ...config.schema import MoveAction
->>>>>>> 9de91770
 
 # from . import preconditions as P
 
