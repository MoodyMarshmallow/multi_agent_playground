"""
Canonical house world setup for the text adventure game.
Builds and returns a fully populated Game object with all rooms, items, and actions.
"""

from backend.text_adventure_games import games, things
from backend.text_adventure_games.actions.bed import Sleep, MakeBed, CleanBed, ChangeQuilt, ExamineBed
from backend.text_adventure_games.things.containers import Container
from backend.text_adventure_games.things.items import Item
from backend.text_adventure_games.actions.containers import (
    OpenContainer, CloseContainer, TakeFromContainer, ViewContainer, PutInContainer
)
# from backend.text_adventure_games.actions import ... (add custom actions as needed)

def build_house_game() -> games.Game:
    """
    Build and return the canonical house adventure Game object.
    Includes all rooms, items, containers, and hooks for custom actions.
    """
    # --- Define Locations (Rooms) ---
    bedroom = things.Location("Bedroom", "A cozy bedroom with a bed, closet, and dresser.")
    kitchen = things.Location("Kitchen", "A modern kitchen with appliances, cabinets, and a large table.")
    entry = things.Location("Entry Room", "The main entryway to the house, with a door leading outside.")
    dining = things.Location("Dining Room", "A formal dining room with a long table and chairs.")
    bathroom = things.Location("Bathroom", "A clean bathroom with a bathtub, sink, and toilet.")
    laundry = things.Location("Laundry Room", "A small laundry room with a washer, dryer, and supplies.")
    living = things.Location("Living Room", "A spacious living room with sofas, a TV, and bookshelves.")
    game = things.Location("Game Room", "A fun game room with a pool table and entertainment area.")
    # --- Connect Locations (based on grid and adjacency) ---
    entry.add_connection("north", kitchen)
    entry.add_connection("east", dining)
    kitchen.add_connection("south", entry)
    kitchen.add_connection("east", dining)
    kitchen.add_connection("north", bedroom)
    bedroom.add_connection("south", kitchen)
    bedroom.add_connection("east", laundry)
    bathroom.add_connection("south", game)
    laundry.add_connection("west", bedroom)
    laundry.add_connection("east", game)
    living.add_connection("west", dining)
    living.add_connection("east", game)
    game.add_connection("north", bathroom)
    game.add_connection("west", laundry)
    game.add_connection("south", living)
    dining.add_connection("west", kitchen)
    dining.add_connection("east", living)
    dining.add_connection("north", bedroom)
    # --- Add Items, Characters, etc. (verbatim from canonical_world.py) ---
    bed: Item = things.Item("bed", "a comfortable bed", "A soft bed for sleeping.")
    bed.set_property("is_interactable", True)
    bed.set_property("is_sleepable", True)
    bed.set_property("is_made", True)
    bed.set_property("cleanliness", 90)  # numeric 0-100
    bed.set_property("color", "blue")
    bed.set_property("quilt_color", "blue")
    bed.set_property("gettable", False)
    bed.add_command_hint("sleep")
    bed.add_command_hint("make bed")
    bed.add_command_hint("clean bed")
    bed.add_command_hint("change quilt to <color>")
    bedroom.add_item(bed)

    # Add a closet container to the bedroom (canonical Container class)
    closet: Container = Container("closet", "A large wooden closet.", is_openable=True, is_open=False)
    closet.set_property("is_interactable", True)
    closet.set_property("fullness", 50)  # numeric 0-100
    closet.set_property("material", "wood")
    closet.add_command_hint("open")
    closet.add_command_hint("close")
    closet.add_command_hint("take")
    closet.add_command_hint("view")
    # Add multiple objects to the closet
    jacket: Item = Item("jacket", "a warm jacket", "A warm, cozy jacket.")
    jacket.add_command_hint("wear")
    jacket.add_command_hint("examine")
    boots: Item = Item("boots", "a pair of boots", "Sturdy leather boots.")
    boots.add_command_hint("wear")
    boots.add_command_hint("examine")
    hat: Item = Item("hat", "a sun hat", "A wide-brimmed sun hat.")
    hat.add_command_hint("wear")
    hat.add_command_hint("examine")
    scarf: Item = Item("scarf", "a wool scarf", "A long, woolen scarf.")
    scarf.add_command_hint("wear")
    scarf.add_command_hint("examine")
    closet.add_item(jacket)
    closet.add_item(boots)
    closet.add_item(hat)
    closet.add_item(scarf)
    # Add quilt items to the closet
    for color in ["red", "blue", "green", "yellow", "white", "black"]:
        quilt = Item(f"{color} quilt", f"a {color} quilt", f"A soft, {color} quilt for the bed.")
        quilt.set_property("quilt_color", color)
        quilt.add_command_hint("take")
        quilt.add_command_hint("examine")
        closet.add_item(quilt)
    closet.add_command_hint("view")
    bedroom.add_item(closet)

    # ... (continue porting all items, containers, and their properties as in canonical_world.py) ...
<<<<<<< HEAD
    # --- Player character ---
    player: things.Character = things.Character(
=======
    
    # --- Characters ---
    # Player character
    player = things.Character(
>>>>>>> 2102ca9c
        name="Player",
        description="An explorer in a large, modern house.",
        persona="I am curious and love to explore new places."
    )
    
    # AI-controlled characters that the game controller expects
    alex = things.Character(
        name="alex_001",
        description="Alex is a friendly and social person who loves to chat with others.",
        persona="I am Alex, a friendly and social person who loves to chat with others. I enjoy reading books and might want to explore the house. I'm curious about what others are doing and like to help when I can."
    )
    
    alan = things.Character(
        name="alan_002", 
        description="Alan is a quiet and thoughtful person who likes to observe and think.",
        persona="I am Alan, a quiet and thoughtful person who likes to observe and think. I prefer to explore slowly and examine things carefully. I might be interested in food and practical items."
    )

    # Place characters in different rooms
    bedroom.add_character(alex)
    kitchen.add_character(alan)
    
    # --- Custom actions (add as needed) ---
    custom_actions = [
        Sleep, MakeBed, CleanBed, ChangeQuilt, ExamineBed,
        OpenContainer, CloseContainer, TakeFromContainer, ViewContainer, PutInContainer
    ]
<<<<<<< HEAD
    # --- Build and return the game object ---
    game_obj: games.Game = games.Game(entry, player, custom_actions=custom_actions)
    return game_obj
=======
    
    # --- Build and return the game object with all characters ---
    # Pass all non-player characters to the game constructor
    game_obj = games.Game(start_at=entry, 
                          player=player, 
                          characters=[alex, alan], 
                          custom_actions=custom_actions)
    return game_obj

# def _build_house_environment(self) -> Game:
#         """
#         Create a house environment matching the Godot scene.
#         """
#         # Create rooms
#         living_room = Location(
#             "Living Room",
#             "A cozy living room with a comfortable couch and TV. Sunlight streams through large windows."
#         )
        
#         kitchen = Location(
#             "Kitchen", 
#             "A modern kitchen with stainless steel appliances and granite countertops."
#         )
        
#         bathroom = Location(
#             "Bathroom",
#             "A clean bathroom with a bathtub, sink, and mirror."
#         )
        
#         bedroom = Location(
#             "Bedroom",
#             "A peaceful bedroom with a large bed and dresser. Soft lighting creates a relaxing atmosphere."
#         )
        
#         dining_room = Location(
#             "Dining Room",
#             "A formal dining room with a wooden table and elegant chairs."
#         )
        
#         # Connect rooms (bidirectional)
#         living_room.add_connection("north", kitchen)
#         kitchen.add_connection("south", living_room)
        
#         living_room.add_connection("east", bedroom)
#         bedroom.add_connection("west", living_room)
        
#         kitchen.add_connection("east", dining_room)
#         dining_room.add_connection("west", kitchen)
        
#         dining_room.add_connection("south", bedroom)
#         bedroom.add_connection("north", dining_room)
        
#         bedroom.add_connection("northeast", bathroom)
#         bathroom.add_connection("southwest", bedroom)
        
#         # Add furniture and items
#         couch = Item("couch", "a comfortable couch", "A plush three-seater couch perfect for relaxing.")
#         couch.set_property("gettable", False)
#         living_room.add_item(couch)
        
#         tv = Item("tv", "a large TV", "A modern flat-screen television.")
#         tv.set_property("gettable", False)
#         living_room.add_item(tv)
        
#         refrigerator = Item("refrigerator", "a large refrigerator", "A stainless steel refrigerator humming quietly.")
#         refrigerator.set_property("gettable", False)
#         kitchen.add_item(refrigerator)
        
#         # Add gettable items
#         book = Item("book", "a mystery novel", "A well-worn mystery novel with an intriguing cover.")
#         living_room.add_item(book)
        
#         apple = Item("apple", "a red apple", "A fresh, crispy apple that looks delicious.")
#         apple.set_property("is_food", True)
#         kitchen.add_item(apple)
        
#         towel = Item("towel", "a fluffy towel", "A soft, clean towel.")
#         bathroom.add_item(towel)
        
#         # Create player character
#         player = Character(
#             "player", 
#             "the main character",
#             "I am exploring this house and interacting with other characters."
#         )
        
#         # Create other characters
#         alex = Character(
#             "alex_001",
#             "Alex, a friendly resident",
#             "I am Alex, a cheerful person who loves to chat and help others. I enjoy reading books and cooking."
#         )
        
#         alan = Character(
#             "alan_002", 
#             "Alan, a thoughtful person",
#             "I am Alan, a quiet and contemplative individual. I like to observe my surroundings and think deeply about things."
#         )
        
#         # Place characters in different rooms
#         bedroom.add_character(alex)
#         kitchen.add_character(alan)
        
#         # Create the game
#         game = Game(
#             start_at=living_room,
#             player=player,
#             characters=[alex, alan]
#         )
        
#         return game
>>>>>>> 2102ca9c
<|MERGE_RESOLUTION|>--- conflicted
+++ resolved
@@ -97,15 +97,8 @@
     bedroom.add_item(closet)
 
     # ... (continue porting all items, containers, and their properties as in canonical_world.py) ...
-<<<<<<< HEAD
     # --- Player character ---
     player: things.Character = things.Character(
-=======
-    
-    # --- Characters ---
-    # Player character
-    player = things.Character(
->>>>>>> 2102ca9c
         name="Player",
         description="An explorer in a large, modern house.",
         persona="I am curious and love to explore new places."
@@ -133,18 +126,8 @@
         Sleep, MakeBed, CleanBed, ChangeQuilt, ExamineBed,
         OpenContainer, CloseContainer, TakeFromContainer, ViewContainer, PutInContainer
     ]
-<<<<<<< HEAD
     # --- Build and return the game object ---
     game_obj: games.Game = games.Game(entry, player, custom_actions=custom_actions)
-    return game_obj
-=======
-    
-    # --- Build and return the game object with all characters ---
-    # Pass all non-player characters to the game constructor
-    game_obj = games.Game(start_at=entry, 
-                          player=player, 
-                          characters=[alex, alan], 
-                          custom_actions=custom_actions)
     return game_obj
 
 # def _build_house_environment(self) -> Game:
@@ -248,5 +231,4 @@
 #             characters=[alex, alan]
 #         )
         
-#         return game
->>>>>>> 2102ca9c
+#         return game