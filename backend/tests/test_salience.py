#!/usr/bin/env python3
"""
Test script to verify salience evaluation works correctly.
"""

import asyncio
import sys
from pathlib import Path

# Add backend directory to path
backend_dir = Path(__file__).parent.parent  # Go up one level from tests/ to backend/
if str(backend_dir) not in sys.path:
    sys.path.insert(0, str(backend_dir))

<<<<<<< HEAD
from character_agent.agent import Agent
from character_agent.agent_manager import agent_manager
from config.schema import AgentPerception
=======
from backend.arush_llm.integration.character_agent_adapter import CharacterAgentAdapter as Agent
from backend.arush_llm.integration.character_agent_adapter import agent_manager
from backend.config.schema import AgentPerception
>>>>>>> 0d903491

async def test_salience_evaluation():
    """Test the salience evaluation functionality"""
    print("Testing salience evaluation...")
    
    try:
        # Use a real agent from the data directory
        agent_dir = "../../data/agents/alex_001"
        agent = Agent(agent_dir)
        
        # Get LLM agent using the manager
        llm_agent = agent_manager.get_agent(agent.agent_id)
        
        # Test different types of events
        test_events = [
            "I saw a pen on the desk",  # Should be low salience (routine)
            "I discovered a new scientific formula",  # Should be high salience (achievement)
            "I had a meaningful conversation with a colleague about life",  # Should be moderate salience
            "I witnessed a dangerous accident",  # Should be very high salience
            "I ate lunch",  # Should be very low salience (routine)
        ]
        
        print("\nEvaluating salience for different events:")
        print("=" * 50)
        
        for event in test_events:
            try:
                salience = await llm_agent.evaluate_event_salience(event)
                print(f"Event: '{event}'")
                print(f"Salience: {salience}/10")
                print("-" * 30)
            except Exception as e:
                print(f"Error evaluating '{event}': {e}")
                print("-" * 30)
        
        print("\n✅ Salience evaluation test completed!")
        
    except Exception as e:
        print(f"❌ Test failed: {e}")
        import traceback
        traceback.print_exc()

def main():
    """Run the test"""
    try:
        print("Starting salience evaluation test...")
        asyncio.run(test_salience_evaluation())
    except Exception as e:
        print(f"❌ Failed to run test: {e}")
        print("Note: Make sure you have OpenAI API key configured in your environment")

if __name__ == "__main__":
    main()<|MERGE_RESOLUTION|>--- conflicted
+++ resolved
@@ -12,15 +12,9 @@
 if str(backend_dir) not in sys.path:
     sys.path.insert(0, str(backend_dir))
 
-<<<<<<< HEAD
-from character_agent.agent import Agent
-from character_agent.agent_manager import agent_manager
-from config.schema import AgentPerception
-=======
 from backend.arush_llm.integration.character_agent_adapter import CharacterAgentAdapter as Agent
 from backend.arush_llm.integration.character_agent_adapter import agent_manager
 from backend.config.schema import AgentPerception
->>>>>>> 0d903491
 
 async def test_salience_evaluation():
     """Test the salience evaluation functionality"""
@@ -31,8 +25,8 @@
         agent_dir = "../../data/agents/alex_001"
         agent = Agent(agent_dir)
         
-        # Get LLM agent using the manager
-        llm_agent = agent_manager.get_agent(agent.agent_id)
+        # Create LLM agent using the manager
+        llm_agent = create_llm_agent(agent.agent_id)
         
         # Test different types of events
         test_events = [
