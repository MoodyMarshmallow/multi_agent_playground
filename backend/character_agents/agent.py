--- conflicted
+++ resolved
@@ -14,13 +14,8 @@
         Args:
             config_path (str): Path to the agent's directory (should contain agent.json and memory.json).
         """
-<<<<<<< HEAD
-        agent_dir = Path(config_path)
-        with open(agent_dir / "agent.json", "r") as file:
-=======
         self.agent_dir = Path(config_path)
         with open(self.agent_dir / "agent.json", "r") as file:
->>>>>>> 5e1058bf
             data = json.load(file)
 
         # Core state fields
