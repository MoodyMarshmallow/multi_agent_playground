--- conflicted
+++ resolved
@@ -150,7 +150,6 @@
         
         return action_json
     
-<<<<<<< HEAD
     @ai_function()
     def chat(self,
              receiver: Annotated[str, "The agent ID of who you want to chat with"],
@@ -209,8 +208,8 @@
             "emoji": action_emoji
         }
         
-        # Print JSON for debugging/logging
-        print(f"Chat action: {json.dumps(action_json, indent=2)}")
+        # Log JSON for debugging/logging
+        logger.debug(f"Chat action: {json.dumps(action_json, indent=2)}")
         
         return action_json
     
@@ -257,79 +256,52 @@
         - 🕯️ Spiritual sensing - perceiving deeper meanings and connections
         - 🌟 Wonder-filled gazing - seeing magic in ordinary things
         - 🦉 Wise observation - ancient, deep understanding
-=======
-    @ai_function()
-    def chat(self,
-             receiver: Annotated[str, "The agent ID of who you want to chat with"],
-             message: Annotated[str, "The message you want to send"],
-             action_emoji: Annotated[str, "The emoji representing the action"]
-             ) -> Dict[str, Any]:
-        """
-        This function allows your character to send messages to other agents.
-        
-        CHAT GUIDELINES:
-        - receiver: Use the exact agent_id of who you want to talk to
-        - message: Keep messages natural and in-character
-        - action_emoji: Choose an emoji that represents your communication style
-        
-        COMMUNICATION OPTIONS:
-        - 💬 Normal conversation - casual, friendly chat
-        - 😊 Happy chat - cheerful, positive interaction
-        - 🤔 Thoughtful discussion - serious, contemplative
-        - 😰 Nervous communication - hesitant, worried
-        - 😤 Frustrated talking - annoyed, impatient
-        - 🗣️ Loud announcement - calling out, making sure to be heard
-        - 🤫 Whispered secret - quiet, confidential communication
-        - 📢 Public declaration - speaking to multiple people
->>>>>>> c9e96275
-        
-        USAGE EXAMPLES:
-        - chat("alex_001", "Hey Alex! How's your painting coming along?", "😊") - Friendly check-in
-        - chat("alan_002", "Would you like to grab lunch together?", "🍽️") - Meal invitation
-        - chat("neighbor_003", "Excuse me, have you seen my cat?", "😰") - Worried inquiry
-        - chat("friend_004", "I just finished my masterpiece!", "🎉") - Excited announcement
-        - chat("coworker_005", "Can we discuss the project deadline?", "🤔") - Professional conversation
-        - chat("stranger_006", "Hello there! Welcome to the neighborhood!", "👋") - Welcoming greeting
-        - chat("roommate_007", "Could you please keep it down? I'm trying to work.", "😤") - Polite complaint
-        - chat("best_friend_008", "I have some amazing news to share with you!", "🤫") - Sharing secrets
-        
-        BEST PRACTICES:
-        - Stay in character - messages should reflect your personality and current mood
-        - Be contextually appropriate - consider your relationship with the receiver
-        - Use natural language - avoid robotic or overly formal speech unless that fits your character
-        - Match your emoji to your message tone and personality
-        - Consider the situation - formal vs casual, public vs private conversations
-        - React to recent events or conversations in your responses
-        - Keep messages concise but meaningful
-        - Use your character's vocabulary and speaking style
-        - Consider your character's emotional state when crafting messages
-        - Remember your daily goals and how conversation might help achieve them
-
-        Returns JSON action for frontend communication.
-        """
-        action_json = {
-            "agent_id": getattr(self, 'agent_id', 'unknown_agent'),
-            "action_type": "chat",
-            "content": {
-                "receiver": receiver,
-                "message": message
-            },
-            "emoji": action_emoji
-        }
-        
-        # Log JSON for debugging/logging
-        logger.debug(f"Chat action: {json.dumps(action_json, indent=2)}")
-        
-        return action_json
-    
-    @ai_function()
-    def perceive(self,
-                 action_emoji: Annotated[str, "The emoji representing the action"]
-                 ) -> Dict[str, Any]:
-        """
-        This function allows your character to observe the environment and gather information.
-        
-<<<<<<< HEAD
+        
+        ALERT AND VIGILANT PERCEPTION:
+        - 👁️ Sharp vigilance - constantly scanning for threats or changes
+        - ⚡ Quick scan - rapid assessment of immediate situation
+        - 🛡️ Defensive awareness - watching for danger, ready to react
+        - 🕵️ Spy surveillance - covert observation, gathering intelligence
+        - 🦅 Eagle eye - spotting details from great distance or height
+        - ⚠️ Warning detection - specifically looking for hazards
+        - 🎭 Performance monitoring - watching how others behave
+        
+        CURIOUS AND EXPLORATORY PERCEPTION:
+        - 🤔 Puzzled examination - trying to figure something out
+        - 😍 Fascinated staring - captivated by something amazing
+        - 🔎 Magnified inspection - getting close to see fine details
+        - 🗺️ Exploratory mapping - understanding spatial relationships
+        - 🎪 Playful investigation - having fun while discovering
+        - 🌈 Kaleidoscope vision - seeing multiple perspectives at once
+        - 🎁 Unwrapping discovery - excited to reveal hidden things
+        
+        SOCIAL AND INTERPERSONAL PERCEPTION:
+        - 👥 People watching - observing social dynamics and interactions
+        - 💬 Communication reading - understanding unspoken messages
+        - 🤝 Empathic sensing - feeling what others are experiencing
+        - 🎭 Behavioral analysis - studying how people act and react
+        - 👑 Leadership assessment - evaluating power structures
+        - 💔 Emotional detection - sensing sadness, joy, fear in others
+        - 🌸 Gentle observation - non-invasive, respectful watching
+        
+        ENVIRONMENTAL AND SENSORY PERCEPTION:
+        - 🌿 Nature attunement - connecting with natural rhythms
+        - 🌡️ Atmospheric sensing - feeling temperature, pressure, mood
+        - 👂 Audio focusing - concentrating on sounds and silence
+        - 👃 Scent tracking - following odors and fragrances
+        - ✋ Tactile exploration - sensing textures and vibrations
+        - 🌅 Temporal awareness - noting time passage and cycles
+        - 🗺️ Spatial mapping - understanding layout and geography
+        
+        TIRED AND IMPAIRED PERCEPTION:
+        - 😴 Drowsy scanning - struggling to stay alert and focused
+        - 🤯 Overwhelmed senses - too much information to process
+        - 😵 Dizzy observation - disoriented, confused perception
+        - 😰 Anxious hypervigilance - seeing threats everywhere
+        - 🥺 Distracted wandering - attention keeps drifting away
+        - 😒 Bored glancing - minimal effort, going through motions
+        - 🤐 Suppressed awareness - trying not to see certain things
+        
         USAGE EXAMPLES:
         - perceive("I notice the computer is off and there's a chair nearby. Perfect setup for starting work.", "🔍") 
         - perceive("The room feels tense and heavy. Something's not right here.", "💖")
@@ -348,13 +320,6 @@
         - Use perception as character development and world-building
         - Show your character's relationship with their environment
         - Use content to share observations that others can read and respond to
-=======
-        PERCEPTION GUIDELINES:
-        - Use this to actively look around and understand your surroundings
-        - Good for getting updated information about objects and other agents
-        - Useful when you need to reassess the situation
-        
->>>>>>> c9e96275
         PERCEPTION EMOJIS:
         - 👀 General observation - looking around, taking in the scene
         - 🔍 Detailed investigation - searching for specific things
@@ -366,11 +331,7 @@
         action_json = {
             "agent_id": getattr(self, 'agent_id', 'unknown_agent'),
             "action_type": "perceive",
-<<<<<<< HEAD
             "content": {content},
-=======
-            "content": {},
->>>>>>> c9e96275
             "emoji": action_emoji
         }
         
