--- conflicted
+++ resolved
@@ -134,24 +134,6 @@
     """Adjust volume of devices (tv, alarm clock)"""
     action_type: Literal["adjust_volume"]
 
-<<<<<<< HEAD
-# --- NEW GENERIC HOUSE ACTION SCHEMA (for standardized actions) ---
-class HouseActionSimple(BaseModel):
-    action_type: Literal[
-        "take", "place", "place_on", "use",
-        "open", "close", "turn_on", "turn_off", "clean_item", "tidy_bed"
-    ]
-    target: str
-    recipient: Optional[str] = None  # Only for place_on
-
-# --- MOVEMENT ACTION ---
-class MoveAction(BaseModel):
-    action_type: Literal["move"]
-    target: str  # e.g., direction or destination
-
-# --- UNION OF ALL ACTIONS ---
-class NoOpAction(BaseModel):
-=======
 # --- Movement Actions ---
 class MoveAction(BaseAction):
     """Move in a specific direction"""
@@ -187,7 +169,6 @@
 # --- Fallback Action ---
 class NoOpAction(BaseAction):
     """No-operation action used when no valid action can be performed"""
->>>>>>> 149964fb
     action_type: Literal["noop"]
     reason: Optional[str] = "Command not recognized or invalid"
 
@@ -225,14 +206,7 @@
         SetTemperatureAction,
         AdjustBrightnessAction,
         AdjustVolumeAction,
-<<<<<<< HEAD
-        # New generic actions
-        HouseActionSimple,
-        MoveAction,
-        # No-op fallback
-=======
         # Fallback
->>>>>>> 149964fb
         NoOpAction,
     ],
     Field(discriminator="action_type")
