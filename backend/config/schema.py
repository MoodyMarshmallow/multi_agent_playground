from pydantic import BaseModel
from typing import Dict, Any, List, Optional

# -----------------------------------------------------------------------------
# AgentActionContent (Reference Only)
# -----------------------------------------------------------------------------
# This class is a REFERENCE for what fields may be present in the 'content'
# dictionary for different action types ('move', 'interact', 'perceive', 'chat etc.).
# Not used directly as a type in API models for flexibility!
class AgentActionContent(BaseModel):
    destination_tile: Optional[List[int]] = None  # For move actions
    chatting_with: Optional[str] = None                  # For chat actions (future)
    message: Optional[str] = None                        # For chat actions (future)
    object: Optional[str] = None                         # For interact actions
    new_state: Optional[str] = None                      # For interact actions

#Examples for different actions types Frontend -> Backend:
# perceive
# contained in visible_objects, visible_agents, chatable_agents

# move
# "destination_tile": [21, 9]
# "current_tile": [20, 8]  conatained in agent_perception

# chat
# "chatting_with": "alex_001",
# "chatting_history": []

# interact
# contained in visible_objects

#Examples for different actions types Backend -> Frontend:
# perceive
# Nothing required, likely for now just extends perception range and stands still

# move
# "destination_tile": [21, 9]

# chat
# "chatting_with": "alex_001",
# "full_chat": []

# interact
# "object": "bed",
# "current_state": "messy"
# "new_state": "made"

# -----------------------------------------------------------------------------
# AgentPerception
# -----------------------------------------------------------------------------
# Encapsulates everything the agent "sees" or knows about the current world state.
# Sent from frontend to backend in every agent action input.
class AgentPerception(BaseModel):
<<<<<<< HEAD
    self_state: Optional[str] = None                        # Description of agent's current state
    visible_objects: Optional[Dict[str, Dict[str, Any]]] = None  # Objects visible and their states
    visible_agents: Optional[List[Dict[str, Any]]] = None   # Other agents currently visible (as dicts with 'name' field)
    timestamp: Optional[str] = None                      # Perceived world time (ISO format)
    curr_tile: Optional[List[int]] = None   # (Optional) Updated [x, y] tile position
=======
    timestamp: Optional[str] = None           # Perceived world time format: 01T04:35:20
                                              # 01 is day after T is time so 04 is hour (military time), 35 is minutes, 20 is seconds                                          
    current_tile: Optional[List[int]]   # (Optional) Updated [x, y] tile position
    visible_objects: Optional[Dict[str, Dict[str, Any]]] = None  # Objects visible and their states
    visible_agents: Optional[List[str]] = None              # Other agents currently visible formatted as a list of agent_ids
    chatable_agents: Optional[List[str]] = None             # Other agents currently in cahtting range formatted as a list of agent_ids

#examples:
# visible objects:
# {
#     "bed": {
#         "room": "bedroom",
#         "position": (21, 9),
#         "state": "made"    # These should be one word descriptions of the state of the object that are predefined and match the objects appearance in the frontend. Ex in this case could be made or messy
#     },
#     "wardrobe": {
#         "room": "bedroom",
#         "position": (20, 7),
#         "state": "open"
#     },
#     "left_bookshelf": {
#         "room": "kitchen",
#         "position": (23, 7),
#         "state": ""
#     }
# }
# visible_agents:
# [alex_001, alan_002]
>>>>>>> c4801be2

# chatable_agents:
# [alex_001]

# -----------------------------------------------------------------------------
# AgentActionInput (Frontend → Backend)
# -----------------------------------------------------------------------------
# This is the main payload sent from frontend to backend,
# representing an action request along with the agent's current perception/context.
class AgentActionInput(BaseModel):
    agent_id: str                       # Which agent is acting

    action_type: str                    # e.g., 'move', 'interact', 'perceive'
    in_progress: bool = True           # Whether the action is in progress or completed
    content: Dict[str, Any]             # Action-specific details (see AgentActionContent)

    perception: AgentPerception         # What the agent perceives at the time of action

# -----------------------------------------------------------------------------
# AgentActionOutput (Backend → Frontend)
# -----------------------------------------------------------------------------
# This is the standard backend response to the frontend,
# describing the action to visualize or update, and any related info.
class AgentActionOutput(BaseModel):
    agent_id: str                       # Which agent to update
    action_type: str                    # The action being performed
    emoji: str                          # Visual representation (e.g., '🚶', '💡', '👀')

    content: Dict[str, Any]             # Action-specific details (see AgentActionContent)
    
# -----------------------------------------------------------------------------
# simple response message
# -----------------------------------------------------------------------------
class StatusMsg(BaseModel):
    status: str
<|MERGE_RESOLUTION|>--- conflicted
+++ resolved
@@ -51,13 +51,6 @@
 # Encapsulates everything the agent "sees" or knows about the current world state.
 # Sent from frontend to backend in every agent action input.
 class AgentPerception(BaseModel):
-<<<<<<< HEAD
-    self_state: Optional[str] = None                        # Description of agent's current state
-    visible_objects: Optional[Dict[str, Dict[str, Any]]] = None  # Objects visible and their states
-    visible_agents: Optional[List[Dict[str, Any]]] = None   # Other agents currently visible (as dicts with 'name' field)
-    timestamp: Optional[str] = None                      # Perceived world time (ISO format)
-    curr_tile: Optional[List[int]] = None   # (Optional) Updated [x, y] tile position
-=======
     timestamp: Optional[str] = None           # Perceived world time format: 01T04:35:20
                                               # 01 is day after T is time so 04 is hour (military time), 35 is minutes, 20 is seconds                                          
     current_tile: Optional[List[int]]   # (Optional) Updated [x, y] tile position
@@ -86,7 +79,6 @@
 # }
 # visible_agents:
 # [alex_001, alan_002]
->>>>>>> c4801be2
 
 # chatable_agents:
 # [alex_001]
