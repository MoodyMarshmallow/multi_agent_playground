# Python
__pycache__/
*.pyc
.env/
<<<<<<< HEAD
=======
venv/
>>>>>>> dd8a0e51

# Godot
*.import/
*.godot/
.export/
.godot/
frontend/godot/export/

# IDEs
.cursor/
.vscode/
.idea/

# OS-specific
.DS_Store
Thumbs.db

# Project Testing
simulacra_visualization/

# Resources
<<<<<<< HEAD
=======
resources_old/
>>>>>>> dd8a0e51
resources/<|MERGE_RESOLUTION|>--- conflicted
+++ resolved
@@ -2,10 +2,7 @@
 __pycache__/
 *.pyc
 .env/
-<<<<<<< HEAD
-=======
 venv/
->>>>>>> dd8a0e51
 
 # Godot
 *.import/
@@ -27,8 +24,5 @@
 simulacra_visualization/
 
 # Resources
-<<<<<<< HEAD
-=======
 resources_old/
->>>>>>> dd8a0e51
 resources/