--- conflicted
+++ resolved
@@ -1,12 +1,7 @@
 # Python
 __pycache__/
 *.pyc
-<<<<<<< HEAD
-.env
-.venv/
-=======
 .env/
->>>>>>> 0d903491
 
 # Godot
 *.import/
@@ -25,12 +20,7 @@
 Thumbs.db
 
 # Project Testing
-<<<<<<< HEAD
-frontend/frontend_server/
-simulacra_visualization/
-=======
 simulacra_visualization/
 
 # Resources
->>>>>>> 0d903491
 resources/